/*
 * vsp1_lut.c  --  R-Car VSP1 Look-Up Table
 *
 * Copyright (C) 2013 Renesas Corporation
 *
 * Contact: Laurent Pinchart (laurent.pinchart@ideasonboard.com)
 *
 * This program is free software; you can redistribute it and/or modify
 * it under the terms of the GNU General Public License as published by
 * the Free Software Foundation; either version 2 of the License, or
 * (at your option) any later version.
 */

#include <linux/device.h>
#include <linux/gfp.h>
#include <linux/vsp1.h>

#include <media/v4l2-subdev.h>

#include "vsp1.h"
#include "vsp1_lut.h"

#define LUT_MIN_SIZE				4U
#define LUT_MAX_SIZE				8190U

/* -----------------------------------------------------------------------------
 * Device Access
 */

static inline u32 vsp1_lut_read(struct vsp1_lut *lut, u32 reg)
{
	return vsp1_read(lut->entity.vsp1, reg);
}

static inline void vsp1_lut_write(struct vsp1_lut *lut, u32 reg, u32 data)
{
	vsp1_write(lut->entity.vsp1, reg, data);
}

/* -----------------------------------------------------------------------------
 * V4L2 Subdevice Core Operations
 */

static void lut_configure(struct vsp1_lut *lut, struct vsp1_lut_config *config)
{
	memcpy_toio(lut->entity.vsp1->mmio + VI6_LUT_TABLE, config->lut,
		    sizeof(config->lut));
}

static long lut_ioctl(struct v4l2_subdev *subdev, unsigned int cmd, void *arg)
{
	struct vsp1_lut *lut = to_lut(subdev);

	switch (cmd) {
	case VIDIOC_VSP1_LUT_CONFIG:
		lut_configure(lut, arg);
		return 0;

	default:
		return -ENOIOCTLCMD;
	}
}

/* -----------------------------------------------------------------------------
 * V4L2 Subdevice Video Operations
 */

static int lut_s_stream(struct v4l2_subdev *subdev, int enable)
{
	struct vsp1_lut *lut = to_lut(subdev);

	if (!enable)
		return 0;

	vsp1_lut_write(lut, VI6_LUT_CTRL, VI6_LUT_CTRL_EN);

	return 0;
}

/* -----------------------------------------------------------------------------
 * V4L2 Subdevice Pad Operations
 */

static int lut_enum_mbus_code(struct v4l2_subdev *subdev,
			      struct v4l2_subdev_pad_config *cfg,
			      struct v4l2_subdev_mbus_code_enum *code)
{
	static const unsigned int codes[] = {
		MEDIA_BUS_FMT_ARGB8888_1X32,
		MEDIA_BUS_FMT_AHSV8888_1X32,
		MEDIA_BUS_FMT_AYUV8_1X32,
	};
	struct vsp1_lut *lut = to_lut(subdev);
	struct v4l2_mbus_framefmt *format;

	if (code->pad == LUT_PAD_SINK) {
		if (code->index >= ARRAY_SIZE(codes))
			return -EINVAL;

		code->code = codes[code->index];
	} else {
		/* The LUT can't perform format conversion, the sink format is
		 * always identical to the source format.
		 */
		if (code->index)
			return -EINVAL;

<<<<<<< HEAD
		format = v4l2_subdev_get_try_format(subdev, cfg, LUT_PAD_SINK);
=======
		format = vsp1_entity_get_pad_format(&lut->entity, cfg,
						    LUT_PAD_SINK, code->which);
>>>>>>> 5c4698ac
		code->code = format->code;
	}

	return 0;
}

static int lut_enum_frame_size(struct v4l2_subdev *subdev,
			       struct v4l2_subdev_pad_config *cfg,
			       struct v4l2_subdev_frame_size_enum *fse)
{
	struct vsp1_lut *lut = to_lut(subdev);
	struct v4l2_mbus_framefmt *format;

<<<<<<< HEAD
	format = v4l2_subdev_get_try_format(subdev, cfg, fse->pad);
=======
	format = vsp1_entity_get_pad_format(&lut->entity, cfg,
					    fse->pad, fse->which);
>>>>>>> 5c4698ac

	if (fse->index || fse->code != format->code)
		return -EINVAL;

	if (fse->pad == LUT_PAD_SINK) {
		fse->min_width = LUT_MIN_SIZE;
		fse->max_width = LUT_MAX_SIZE;
		fse->min_height = LUT_MIN_SIZE;
		fse->max_height = LUT_MAX_SIZE;
	} else {
		/* The size on the source pad are fixed and always identical to
		 * the size on the sink pad.
		 */
		fse->min_width = format->width;
		fse->max_width = format->width;
		fse->min_height = format->height;
		fse->max_height = format->height;
	}

	return 0;
}

static int lut_get_format(struct v4l2_subdev *subdev, struct v4l2_subdev_pad_config *cfg,
			  struct v4l2_subdev_format *fmt)
{
	struct vsp1_lut *lut = to_lut(subdev);

	fmt->format = *vsp1_entity_get_pad_format(&lut->entity, cfg, fmt->pad,
						  fmt->which);

	return 0;
}

static int lut_set_format(struct v4l2_subdev *subdev, struct v4l2_subdev_pad_config *cfg,
			  struct v4l2_subdev_format *fmt)
{
	struct vsp1_lut *lut = to_lut(subdev);
	struct v4l2_mbus_framefmt *format;

	/* Default to YUV if the requested format is not supported. */
	if (fmt->format.code != MEDIA_BUS_FMT_ARGB8888_1X32 &&
	    fmt->format.code != MEDIA_BUS_FMT_AHSV8888_1X32 &&
	    fmt->format.code != MEDIA_BUS_FMT_AYUV8_1X32)
		fmt->format.code = MEDIA_BUS_FMT_AYUV8_1X32;

	format = vsp1_entity_get_pad_format(&lut->entity, cfg, fmt->pad,
					    fmt->which);

	if (fmt->pad == LUT_PAD_SOURCE) {
		/* The LUT output format can't be modified. */
		fmt->format = *format;
		return 0;
	}

	format->width = clamp_t(unsigned int, fmt->format.width,
				LUT_MIN_SIZE, LUT_MAX_SIZE);
	format->height = clamp_t(unsigned int, fmt->format.height,
				 LUT_MIN_SIZE, LUT_MAX_SIZE);
	format->field = V4L2_FIELD_NONE;
	format->colorspace = V4L2_COLORSPACE_SRGB;

	fmt->format = *format;

	/* Propagate the format to the source pad. */
	format = vsp1_entity_get_pad_format(&lut->entity, cfg, LUT_PAD_SOURCE,
					    fmt->which);
	*format = fmt->format;

	return 0;
}

/* -----------------------------------------------------------------------------
 * V4L2 Subdevice Operations
 */

static struct v4l2_subdev_core_ops lut_core_ops = {
	.ioctl = lut_ioctl,
};

static struct v4l2_subdev_video_ops lut_video_ops = {
	.s_stream = lut_s_stream,
};

static struct v4l2_subdev_pad_ops lut_pad_ops = {
	.enum_mbus_code = lut_enum_mbus_code,
	.enum_frame_size = lut_enum_frame_size,
	.get_fmt = lut_get_format,
	.set_fmt = lut_set_format,
};

static struct v4l2_subdev_ops lut_ops = {
	.core	= &lut_core_ops,
	.video	= &lut_video_ops,
	.pad    = &lut_pad_ops,
};

/* -----------------------------------------------------------------------------
 * Initialization and Cleanup
 */

struct vsp1_lut *vsp1_lut_create(struct vsp1_device *vsp1)
{
	struct v4l2_subdev *subdev;
	struct vsp1_lut *lut;
	int ret;

	lut = devm_kzalloc(vsp1->dev, sizeof(*lut), GFP_KERNEL);
	if (lut == NULL)
		return ERR_PTR(-ENOMEM);

	lut->entity.type = VSP1_ENTITY_LUT;

	ret = vsp1_entity_init(vsp1, &lut->entity, 2);
	if (ret < 0)
		return ERR_PTR(ret);

	/* Initialize the V4L2 subdev. */
	subdev = &lut->entity.subdev;
	v4l2_subdev_init(subdev, &lut_ops);

	subdev->entity.ops = &vsp1_media_ops;
	subdev->internal_ops = &vsp1_subdev_internal_ops;
	snprintf(subdev->name, sizeof(subdev->name), "%s lut",
		 dev_name(vsp1->dev));
	v4l2_set_subdevdata(subdev, lut);
	subdev->flags |= V4L2_SUBDEV_FL_HAS_DEVNODE;

	vsp1_entity_init_formats(subdev, NULL);

	return lut;
}<|MERGE_RESOLUTION|>--- conflicted
+++ resolved
@@ -105,12 +105,8 @@
 		if (code->index)
 			return -EINVAL;
 
-<<<<<<< HEAD
-		format = v4l2_subdev_get_try_format(subdev, cfg, LUT_PAD_SINK);
-=======
 		format = vsp1_entity_get_pad_format(&lut->entity, cfg,
 						    LUT_PAD_SINK, code->which);
->>>>>>> 5c4698ac
 		code->code = format->code;
 	}
 
@@ -124,12 +120,8 @@
 	struct vsp1_lut *lut = to_lut(subdev);
 	struct v4l2_mbus_framefmt *format;
 
-<<<<<<< HEAD
-	format = v4l2_subdev_get_try_format(subdev, cfg, fse->pad);
-=======
 	format = vsp1_entity_get_pad_format(&lut->entity, cfg,
 					    fse->pad, fse->which);
->>>>>>> 5c4698ac
 
 	if (fse->index || fse->code != format->code)
 		return -EINVAL;
