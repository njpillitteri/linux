/*
 * MTD SPI driver for ST M25Pxx (and similar) serial flash chips
 *
 * Author: Mike Lavender, mike@steroidmicros.com
 *
 * Copyright (c) 2005, Intec Automation Inc.
 *
 * Some parts are based on lart.c by Abraham Van Der Merwe
 *
 * Cleaned up and generalized based on mtd_dataflash.c
 *
 * This code is free software; you can redistribute it and/or modify
 * it under the terms of the GNU General Public License version 2 as
 * published by the Free Software Foundation.
 *
 */

#include <linux/init.h>
#include <linux/err.h>
#include <linux/errno.h>
#include <linux/module.h>
#include <linux/device.h>
#include <linux/interrupt.h>
#include <linux/mutex.h>
#include <linux/math64.h>
#include <linux/slab.h>
#include <linux/sched.h>
#include <linux/mod_devicetable.h>

#include <linux/mtd/cfi.h>
#include <linux/mtd/mtd.h>
#include <linux/mtd/partitions.h>
#include <linux/of_platform.h>

#include <linux/spi/spi.h>
#include <linux/spi/flash.h>

/* Flash opcodes. */
#define	OPCODE_WREN		0x06	/* Write enable */
#define	OPCODE_RDSR		0x05	/* Read status register */
#define	OPCODE_WRSR		0x01	/* Write status register 1 byte */
#define	OPCODE_NORM_READ	0x03	/* Read data bytes (low frequency) */
#define	OPCODE_FAST_READ	0x0b	/* Read data bytes (high frequency) */
#define	OPCODE_PP		0x02	/* Page program (up to 256 bytes) */
#define	OPCODE_BE_4K		0x20	/* Erase 4KiB block */
#define	OPCODE_BE_32K		0x52	/* Erase 32KiB block */
#define	OPCODE_CHIP_ERASE	0xc7	/* Erase whole flash chip */
#define	OPCODE_SE		0xd8	/* Sector erase (usually 64KiB) */
#define	OPCODE_RDID		0x9f	/* Read JEDEC ID */
#define OPCODE_RDFSR		0x70	/* Read Flag Status Register */
#define OPCODE_WREAR		0xc5	/* Write Extended Address Register */

/* Used for SST flashes only. */
#define	OPCODE_BP		0x02	/* Byte program */
#define	OPCODE_WRDI		0x04	/* Write disable */
#define	OPCODE_AAI_WP		0xad	/* Auto address increment word program */

/* Used for Macronix flashes only. */
#define	OPCODE_EN4B		0xb7	/* Enter 4-byte mode */
#define	OPCODE_EX4B		0xe9	/* Exit 4-byte mode */

/* Used for Spansion flashes only. */
#define	OPCODE_BRWR		0x17	/* Bank register write */
#define	OPCODE_BRRD		0x16	/* Bank register read */

/* Status Register bits. */
#define	SR_WIP			1	/* Write in progress */
#define	SR_WEL			2	/* Write enable latch */
/* meaning of other SR_* bits may differ between vendors */
#define	SR_BP0			4	/* Block protect 0 */
#define	SR_BP1			8	/* Block protect 1 */
#define	SR_BP2			0x10	/* Block protect 2 */
#define	SR_SRWD			0x80	/* SR write protect */

/* Flag Status Register bits. */
#define FSR_RDY			0x80	/* Ready/Busy program erase
					controller */
/* Define max times to check status register before we give up. */
#define	MAX_READY_WAIT_JIFFIES	(480 * HZ) /* N25Q specs 480s max chip erase */
#define	MAX_CMD_SIZE		5

#define JEDEC_MFR(_jedec_id)	((_jedec_id) >> 16)

/****************************************************************************/

struct m25p {
	struct spi_device	*spi;
	struct mutex		lock;
	struct mtd_info		mtd;
	u16			page_size;
	u16			addr_width;
	u8			erase_opcode;
	u8			*command;
	bool			fast_read;
	u16			curbank;
	u32			jedec_id;
	bool			check_fsr;
	bool			shift;
	bool			isparallel;
	bool			isstacked;
};

static inline struct m25p *mtd_to_m25p(struct mtd_info *mtd)
{
	return container_of(mtd, struct m25p, mtd);
}

/****************************************************************************/

/*
 * Internal helper functions
 */

/*
 * Read register, returning its value in the location
 * Returns negative if error occurred.
 */
static inline int read_spi_reg(struct m25p *flash, u8 code, const char *name)
{
	ssize_t retval;
	u8 val;

	retval = spi_write_then_read(flash->spi, &code, 1, &val, 1);

	if (retval < 0) {
		dev_err(&flash->spi->dev, "error %d reading %s\n",
				(int) retval, name);
		return retval;
	}

	return val;
}

/*
 * Read flag status register, returning its value in the location
 * Return flag status register value.
 * Returns negative if error occurred.
 */
static int read_fsr(struct m25p *flash)
{
	return read_spi_reg(flash, OPCODE_RDFSR, "FSR");
}

/*
 * Read the status register, returning its value in the location
 * Return the status register value.
 * Returns negative if error occurred.
 */
static int read_sr(struct m25p *flash)
{
	return read_spi_reg(flash, OPCODE_RDSR, "SR");
}

/*
 * Write status register 1 byte
 * Returns negative if error occurred.
 */
static int write_sr(struct m25p *flash, u8 val)
{
	flash->command[0] = OPCODE_WRSR;
	flash->command[1] = val;

	return spi_write(flash->spi, flash->command, 2);
}

/*
 * Set write enable latch with Write Enable command.
 * Returns negative if error occurred.
 */
static inline int write_enable(struct m25p *flash)
{
	u8	code = OPCODE_WREN;

	return spi_write_then_read(flash->spi, &code, 1, NULL, 0);
}

/*
 * Send write disble instruction to the chip.
 */
static inline int write_disable(struct m25p *flash)
{
	u8	code = OPCODE_WRDI;

	return spi_write_then_read(flash->spi, &code, 1, NULL, 0);
}

/*
 * Enable/disable 4-byte addressing mode.
 */
static inline int set_4byte(struct m25p *flash, u32 jedec_id, int enable)
{
	int ret;
	u8 val;

	switch (JEDEC_MFR(jedec_id)) {
	case CFI_MFR_MACRONIX:
	case 0xEF /* winbond */:
		flash->command[0] = enable ? OPCODE_EN4B : OPCODE_EX4B;
		return spi_write(flash->spi, flash->command, 1);
	default:
		/* Spansion style */
		flash->command[0] = OPCODE_BRWR;
		flash->command[1] = enable << 7 ;
		ret = spi_write(flash->spi, flash->command, 2);

		/* verify the 4 byte mode is enabled */
		flash->command[0] = OPCODE_BRRD;
		spi_write_then_read(flash->spi, flash->command, 1, &val, 1);
		if (val != enable << 7) {
			dev_warn(&flash->spi->dev,
				 "fallback to 3-byte address mode\n");
			dev_warn(&flash->spi->dev,
				 "maximum accessible size is 16MB\n");
			flash->addr_width = 3;
		}
		return ret;
	}
}

/*
 * Service routine to read status register until ready, or timeout occurs.
 * Returns non-zero if error.
 */
static int wait_till_ready(struct m25p *flash)
{
	unsigned long deadline;
	int sr, fsr;

	deadline = jiffies + MAX_READY_WAIT_JIFFIES;

	do {
		if ((sr = read_sr(flash)) < 0)
			break;
		else if (!(sr & SR_WIP)) {
			if (flash->check_fsr) {
				fsr = read_fsr(flash);
				if (!(fsr & FSR_RDY))
					return 1;
			}
			return 0;
		}

		cond_resched();

	} while (!time_after_eq(jiffies, deadline));

	return 1;
}

/*
 * Update Extended Address/bank selection Register.
 * Call with flash->lock locked.
 */
static int write_ear(struct m25p *flash, u32 addr)
{
	u8 ear;
	int ret;

	/* Wait until finished previous write command. */
	if (wait_till_ready(flash))
		return 1;

	if (flash->mtd.size <= (0x1000000) << flash->shift)
		return 0;

	addr = addr % (u32) flash->mtd.size;
	ear = addr >> 24;

	if ((!flash->isstacked) && (ear == flash->curbank))
		return 0;

	if (flash->isstacked && (flash->mtd.size <= 0x2000000))
		return 0;

	if (JEDEC_MFR(flash->jedec_id) == 0x01)
		flash->command[0] = OPCODE_BRWR;
	if (JEDEC_MFR(flash->jedec_id) == 0x20) {
		write_enable(flash);
		flash->command[0] = OPCODE_WREAR;
	}
	flash->command[1] = ear;

	ret = spi_write(flash->spi, flash->command, 2);
	if (ret)
		return ret;

	flash->curbank = ear;

	return 0;
}

/*
 * Erase the whole flash memory
 *
 * Returns 0 if successful, non-zero otherwise.
 */
static int erase_chip(struct m25p *flash)
{
	pr_debug("%s: %s %lldKiB\n", dev_name(&flash->spi->dev), __func__,
			(long long)(flash->mtd.size >> 10));

	/* Wait until finished previous write command. */
	if (wait_till_ready(flash))
		return 1;

	if (flash->isstacked)
		flash->spi->master->flags &= ~SPI_MASTER_U_PAGE;

	/* Send write enable, then erase commands. */
	write_enable(flash);

	/* Set up command buffer. */
	flash->command[0] = OPCODE_CHIP_ERASE;

	spi_write(flash->spi, flash->command, 1);

	if (flash->isstacked) {
		/* Wait until finished previous write command. */
		if (wait_till_ready(flash))
			return 1;

		flash->spi->master->flags |= SPI_MASTER_U_PAGE;

		/* Send write enable, then erase commands. */
		write_enable(flash);

		/* Set up command buffer. */
		flash->command[0] = OPCODE_CHIP_ERASE;

		spi_write(flash->spi, flash->command, 1);
	}

	return 0;
}

static void m25p_addr2cmd(struct m25p *flash, unsigned int addr, u8 *cmd)
{
	int i;

	/* opcode is in cmd[0] */
	for (i = 1; i <= flash->addr_width; i++)
		cmd[i] = addr >> (flash->addr_width * 8 - i * 8);
}

static int m25p_cmdsz(struct m25p *flash)
{
	return 1 + flash->addr_width;
}

/*
 * Erase one sector of flash memory at offset ``offset'' which is any
 * address within the sector which should be erased.
 *
 * Returns 0 if successful, non-zero otherwise.
 */
static int erase_sector(struct m25p *flash, u32 offset)
{
	pr_debug("%s: %s %dKiB at 0x%08x\n", dev_name(&flash->spi->dev),
			__func__, flash->mtd.erasesize / 1024, offset);

	/* Wait until finished previous write command. */
	if (wait_till_ready(flash))
		return 1;

	/* update Extended Address Register */
	if (write_ear(flash, offset))
		return 1;

	/* Send write enable, then erase commands. */
	write_enable(flash);

	/* Set up command buffer. */
	flash->command[0] = flash->erase_opcode;
	m25p_addr2cmd(flash, offset, flash->command);

	spi_write(flash->spi, flash->command, m25p_cmdsz(flash));

	return 0;
}

/****************************************************************************/

/*
 * MTD implementation
 */

/*
 * Erase an address range on the flash chip.  The address range may extend
 * one or more erase sectors.  Return an error is there is a problem erasing.
 */
static int m25p80_erase(struct mtd_info *mtd, struct erase_info *instr)
{
	struct m25p *flash = mtd_to_m25p(mtd);
	u32 addr, len, offset;
	uint32_t rem;

	pr_debug("%s: %s at 0x%llx, len %lld\n", dev_name(&flash->spi->dev),
			__func__, (long long)instr->addr,
			(long long)instr->len);

	div_u64_rem(instr->len, mtd->erasesize, &rem);
	if (rem)
		return -EINVAL;

	addr = instr->addr;
	len = instr->len;

	mutex_lock(&flash->lock);

	/* whole-chip erase? */
	if (len == flash->mtd.size) {
		if (erase_chip(flash)) {
			instr->state = MTD_ERASE_FAILED;
			mutex_unlock(&flash->lock);
			return -EIO;
		}

	/* REVISIT in some cases we could speed up erasing large regions
	 * by using OPCODE_SE instead of OPCODE_BE_4K.  We may have set up
	 * to use "small sector erase", but that's not always optimal.
	 */

	/* "sector"-at-a-time erase */
	} else {
		while (len) {
			offset = addr;
			if (flash->isparallel == 1)
				offset /= 2;
			if (flash->isstacked == 1) {
				if (offset >= (flash->mtd.size / 2)) {
					offset = offset - (flash->mtd.size / 2);
					flash->spi->master->flags |=
							SPI_MASTER_U_PAGE;
				} else
					flash->spi->master->flags &=
							~SPI_MASTER_U_PAGE;
			}
			if (erase_sector(flash, offset)) {
				instr->state = MTD_ERASE_FAILED;
				mutex_unlock(&flash->lock);
				return -EIO;
			}

			addr += mtd->erasesize;
			len -= mtd->erasesize;
		}
	}

	mutex_unlock(&flash->lock);

	instr->state = MTD_ERASE_DONE;
	mtd_erase_callback(instr);

	return 0;
}

/*
 * Read an address range from the flash chip.  The address range
 * may be any size provided it is within the physical boundaries.
 */
static int m25p80_read(struct mtd_info *mtd, loff_t from, size_t len,
	size_t *retlen, u_char *buf)
{
	struct m25p *flash = mtd_to_m25p(mtd);
	struct spi_transfer t[2];
	struct spi_message m;
	uint8_t opcode;

	pr_debug("%s: %s from 0x%08x, len %zd\n", dev_name(&flash->spi->dev),
			__func__, (u32)from, len);

	spi_message_init(&m);
	memset(t, 0, (sizeof t));

	/* NOTE:
	 * OPCODE_FAST_READ (if available) is faster.
	 * Should add 1 byte DUMMY_BYTE.
	 */
	t[0].tx_buf = flash->command;
	t[0].len = m25p_cmdsz(flash) + (flash->fast_read ? 1 : 0);
	spi_message_add_tail(&t[0], &m);

	t[1].rx_buf = buf;
	t[1].len = len;
	spi_message_add_tail(&t[1], &m);

	/* Wait till previous write/erase is done. */
	if (wait_till_ready(flash))
		/* REVISIT status return?? */
		return 1;

	/* FIXME switch to OPCODE_FAST_READ.  It's required for higher
	 * clocks; and at this writing, every chip this driver handles
	 * supports that opcode.
	 */

	/* Set up the write data buffer. */
	opcode = flash->fast_read ? OPCODE_FAST_READ : OPCODE_NORM_READ;
	flash->command[0] = opcode;
	m25p_addr2cmd(flash, from, flash->command);

	spi_sync(flash->spi, &m);

	*retlen = m.actual_length - m25p_cmdsz(flash) -
			(flash->fast_read ? 1 : 0);

	return 0;
}

static int m25p80_read_ext(struct mtd_info *mtd, loff_t from, size_t len,
	size_t *retlen, u_char *buf)
{
	struct m25p *flash = mtd_to_m25p(mtd);
	u32 addr = from;
	u32 offset = from;
	u32 read_len = 0;
	u32 actual_len = 0;
	u32 read_count = 0;
	u32 rem_bank_len = 0;
	u8 bank = 0;

#define OFFSET_16_MB 0x1000000

	mutex_lock(&flash->lock);

	while (len) {
		bank = addr / (OFFSET_16_MB << flash->shift);
		rem_bank_len = ((OFFSET_16_MB << flash->shift) * (bank + 1)) -
				addr;
		offset = addr;
		if (flash->isparallel == 1)
			offset /= 2;
		if (flash->isstacked == 1) {
			if (offset >= (flash->mtd.size / 2)) {
				offset = offset - (flash->mtd.size / 2);
				flash->spi->master->flags |= SPI_MASTER_U_PAGE;
			} else {
				flash->spi->master->flags &= ~SPI_MASTER_U_PAGE;
			}
		}
		write_ear(flash, offset);
		if (len < rem_bank_len)
			read_len = len;
		else
			read_len = rem_bank_len;

		m25p80_read(mtd, offset, read_len, &actual_len, buf);

		addr += actual_len;
		len -= actual_len;
		buf += actual_len;
		read_count += actual_len;
	}

	*retlen = read_count;

	mutex_unlock(&flash->lock);
	return 0;
}

/*
 * Write an address range to the flash chip.  Data must be written in
 * FLASH_PAGESIZE chunks.  The address range may be any size provided
 * it is within the physical boundaries.
 */
static int m25p80_write(struct mtd_info *mtd, loff_t to, size_t len,
	size_t *retlen, const u_char *buf)
{
	struct m25p *flash = mtd_to_m25p(mtd);
	u32 page_offset, page_size;
	struct spi_transfer t[2];
	struct spi_message m;

	pr_debug("%s: %s to 0x%08x, len %zd\n", dev_name(&flash->spi->dev),
			__func__, (u32)to, len);

	spi_message_init(&m);
	memset(t, 0, (sizeof t));

	t[0].tx_buf = flash->command;
	t[0].len = m25p_cmdsz(flash);
	spi_message_add_tail(&t[0], &m);

	t[1].tx_buf = buf;
	spi_message_add_tail(&t[1], &m);

	/* Wait until finished previous write command. */
	if (wait_till_ready(flash))
		return 1;

	write_enable(flash);

	/* Set up the opcode in the write buffer. */
	flash->command[0] = OPCODE_PP;
	m25p_addr2cmd(flash, to, flash->command);

	page_offset = to & (flash->page_size - 1);

	/* do all the bytes fit onto one page? */
	if (page_offset + len <= flash->page_size) {
		t[1].len = len;

		spi_sync(flash->spi, &m);

		*retlen = m.actual_length - m25p_cmdsz(flash);
	} else {
		u32 i;

		/* the size of data remaining on the first page */
		page_size = flash->page_size - page_offset;

		t[1].len = page_size;
		spi_sync(flash->spi, &m);

		*retlen = m.actual_length - m25p_cmdsz(flash);

		/* write everything in flash->page_size chunks */
		for (i = page_size; i < len; i += page_size) {
			page_size = len - i;
			if (page_size > flash->page_size)
				page_size = flash->page_size;

			/* write the next page to flash */
			if (flash->isparallel)
				m25p_addr2cmd(flash, to + i/2, flash->command);
			else
				m25p_addr2cmd(flash, to + i, flash->command);

			t[1].tx_buf = buf + i;
			t[1].len = page_size;

			if (wait_till_ready(flash))
				return 1;

			write_enable(flash);

			spi_sync(flash->spi, &m);

			*retlen += m.actual_length - m25p_cmdsz(flash);
		}
	}

	return 0;
}

static int m25p80_write_ext(struct mtd_info *mtd, loff_t to, size_t len,
	size_t *retlen, const u_char *buf)
{
	struct m25p *flash = mtd_to_m25p(mtd);
	u32 addr = to;
	u32 offset = to;
	u32 write_len = 0;
	u32 actual_len = 0;
	u32 write_count = 0;
	u32 rem_bank_len = 0;
	u8 bank = 0;

#define OFFSET_16_MB 0x1000000

	mutex_lock(&flash->lock);
	while (len) {
		bank = addr / (OFFSET_16_MB << flash->shift);
		rem_bank_len = ((OFFSET_16_MB << flash->shift) * (bank + 1)) -
				addr;
		offset = addr;

		if (flash->isparallel == 1)
			offset /= 2;
		if (flash->isstacked == 1) {
			if (offset >= (flash->mtd.size / 2)) {
				offset = offset - (flash->mtd.size / 2);
				flash->spi->master->flags |= SPI_MASTER_U_PAGE;
			} else {
				flash->spi->master->flags &= ~SPI_MASTER_U_PAGE;
			}
		}
		write_ear(flash, offset);
		if (len < rem_bank_len)
			write_len = len;
		else
			write_len = rem_bank_len;

		m25p80_write(mtd, offset, write_len, &actual_len, buf);

		addr += actual_len;
		len -= actual_len;
		buf += actual_len;
		write_count += actual_len;
	}

	*retlen = write_count;

	mutex_unlock(&flash->lock);
	return 0;
}

static int sst_write(struct mtd_info *mtd, loff_t to, size_t len,
		size_t *retlen, const u_char *buf)
{
	struct m25p *flash = mtd_to_m25p(mtd);
	struct spi_transfer t[2];
	struct spi_message m;
	size_t actual;
	int cmd_sz, ret;

	pr_debug("%s: %s to 0x%08x, len %zd\n", dev_name(&flash->spi->dev),
			__func__, (u32)to, len);

	spi_message_init(&m);
	memset(t, 0, (sizeof t));

	t[0].tx_buf = flash->command;
	t[0].len = m25p_cmdsz(flash);
	spi_message_add_tail(&t[0], &m);

	t[1].tx_buf = buf;
	spi_message_add_tail(&t[1], &m);

	mutex_lock(&flash->lock);

	/* Wait until finished previous write command. */
	ret = wait_till_ready(flash);
	if (ret)
		goto time_out;

	write_enable(flash);

	actual = to % 2;
	/* Start write from odd address. */
	if (actual) {
		flash->command[0] = OPCODE_BP;
		m25p_addr2cmd(flash, to, flash->command);

		/* write one byte. */
		t[1].len = 1;
		spi_sync(flash->spi, &m);
		ret = wait_till_ready(flash);
		if (ret)
			goto time_out;
		*retlen += m.actual_length - m25p_cmdsz(flash);
	}
	to += actual;

	flash->command[0] = OPCODE_AAI_WP;
	m25p_addr2cmd(flash, to, flash->command);

	/* Write out most of the data here. */
	cmd_sz = m25p_cmdsz(flash);
	for (; actual < len - 1; actual += 2) {
		t[0].len = cmd_sz;
		/* write two bytes. */
		t[1].len = 2;
		t[1].tx_buf = buf + actual;

		spi_sync(flash->spi, &m);
		ret = wait_till_ready(flash);
		if (ret)
			goto time_out;
		*retlen += m.actual_length - cmd_sz;
		cmd_sz = 1;
		to += 2;
	}
	write_disable(flash);
	ret = wait_till_ready(flash);
	if (ret)
		goto time_out;

	/* Write out trailing byte if it exists. */
	if (actual != len) {
		write_enable(flash);
		flash->command[0] = OPCODE_BP;
		m25p_addr2cmd(flash, to, flash->command);
		t[0].len = m25p_cmdsz(flash);
		t[1].len = 1;
		t[1].tx_buf = buf + actual;

		spi_sync(flash->spi, &m);
		ret = wait_till_ready(flash);
		if (ret)
			goto time_out;
		*retlen += m.actual_length - m25p_cmdsz(flash);
		write_disable(flash);
	}

time_out:
	mutex_unlock(&flash->lock);
	return ret;
}

static int m25p80_lock(struct mtd_info *mtd, loff_t ofs, uint64_t len)
{
	struct m25p *flash = mtd_to_m25p(mtd);
	uint32_t offset = ofs;
	uint8_t status_old, status_new;
	int res = 0;

	mutex_lock(&flash->lock);
	/* Wait until finished previous command */
	if (wait_till_ready(flash)) {
		res = 1;
		goto err;
	}

	status_old = read_sr(flash);

	if (offset < flash->mtd.size-(flash->mtd.size/2))
		status_new = status_old | SR_BP2 | SR_BP1 | SR_BP0;
	else if (offset < flash->mtd.size-(flash->mtd.size/4))
		status_new = (status_old & ~SR_BP0) | SR_BP2 | SR_BP1;
	else if (offset < flash->mtd.size-(flash->mtd.size/8))
		status_new = (status_old & ~SR_BP1) | SR_BP2 | SR_BP0;
	else if (offset < flash->mtd.size-(flash->mtd.size/16))
		status_new = (status_old & ~(SR_BP0|SR_BP1)) | SR_BP2;
	else if (offset < flash->mtd.size-(flash->mtd.size/32))
		status_new = (status_old & ~SR_BP2) | SR_BP1 | SR_BP0;
	else if (offset < flash->mtd.size-(flash->mtd.size/64))
		status_new = (status_old & ~(SR_BP2|SR_BP0)) | SR_BP1;
	else
		status_new = (status_old & ~(SR_BP2|SR_BP1)) | SR_BP0;

	/* Only modify protection if it will not unlock other areas */
	if ((status_new&(SR_BP2|SR_BP1|SR_BP0)) >
					(status_old&(SR_BP2|SR_BP1|SR_BP0))) {
		write_enable(flash);
		if (write_sr(flash, status_new) < 0) {
			res = 1;
			goto err;
		}
	}

err:	mutex_unlock(&flash->lock);
	return res;
}

static int m25p80_unlock(struct mtd_info *mtd, loff_t ofs, uint64_t len)
{
	struct m25p *flash = mtd_to_m25p(mtd);
	uint32_t offset = ofs;
	uint8_t status_old, status_new;
	int res = 0;

	mutex_lock(&flash->lock);
	/* Wait until finished previous command */
	if (wait_till_ready(flash)) {
		res = 1;
		goto err;
	}

	status_old = read_sr(flash);

	if (offset+len > flash->mtd.size-(flash->mtd.size/64))
		status_new = status_old & ~(SR_BP2|SR_BP1|SR_BP0);
	else if (offset+len > flash->mtd.size-(flash->mtd.size/32))
		status_new = (status_old & ~(SR_BP2|SR_BP1)) | SR_BP0;
	else if (offset+len > flash->mtd.size-(flash->mtd.size/16))
		status_new = (status_old & ~(SR_BP2|SR_BP0)) | SR_BP1;
	else if (offset+len > flash->mtd.size-(flash->mtd.size/8))
		status_new = (status_old & ~SR_BP2) | SR_BP1 | SR_BP0;
	else if (offset+len > flash->mtd.size-(flash->mtd.size/4))
		status_new = (status_old & ~(SR_BP0|SR_BP1)) | SR_BP2;
	else if (offset+len > flash->mtd.size-(flash->mtd.size/2))
		status_new = (status_old & ~SR_BP1) | SR_BP2 | SR_BP0;
	else
		status_new = (status_old & ~SR_BP0) | SR_BP2 | SR_BP1;

	/* Only modify protection if it will not lock other areas */
	if ((status_new&(SR_BP2|SR_BP1|SR_BP0)) <
					(status_old&(SR_BP2|SR_BP1|SR_BP0))) {
		write_enable(flash);
		if (write_sr(flash, status_new) < 0) {
			res = 1;
			goto err;
		}
	}

err:	mutex_unlock(&flash->lock);
	return res;
}

/****************************************************************************/

/*
 * SPI device driver setup and teardown
 */

struct flash_info {
	/* JEDEC id zero means "no ID" (most older chips); otherwise it has
	 * a high byte of zero plus three data bytes: the manufacturer id,
	 * then a two byte device id.
	 */
	u32		jedec_id;
	u16             ext_id;

	/* The size listed here is what works with OPCODE_SE, which isn't
	 * necessarily called a "sector" by the vendor.
	 */
	unsigned	sector_size;
	u16		n_sectors;

	u16		page_size;
	u16		addr_width;

	u16		flags;
#define	SECT_4K		0x01		/* OPCODE_BE_4K works uniformly */
#define	M25P_NO_ERASE	0x02		/* No erase command needed */
<<<<<<< HEAD
#define	SECT_32K	0x04		/* OPCODE_BE_32K */
#define E_FSR		0x08		/* Flag SR exists for flash */
=======
#define	SST_WRITE	0x04		/* use SST byte programming */
>>>>>>> 8bb495e3
};

#define INFO(_jedec_id, _ext_id, _sector_size, _n_sectors, _flags)	\
	((kernel_ulong_t)&(struct flash_info) {				\
		.jedec_id = (_jedec_id),				\
		.ext_id = (_ext_id),					\
		.sector_size = (_sector_size),				\
		.n_sectors = (_n_sectors),				\
		.page_size = 256,					\
		.flags = (_flags),					\
	})

#define CAT25_INFO(_sector_size, _n_sectors, _page_size, _addr_width)	\
	((kernel_ulong_t)&(struct flash_info) {				\
		.sector_size = (_sector_size),				\
		.n_sectors = (_n_sectors),				\
		.page_size = (_page_size),				\
		.addr_width = (_addr_width),				\
		.flags = M25P_NO_ERASE,					\
	})

/* NOTE: double check command sets and memory organization when you add
 * more flash chips.  This current list focusses on newer chips, which
 * have been converging on command sets which including JEDEC ID.
 */
static const struct spi_device_id m25p_ids[] = {
	/* Atmel -- some are (confusingly) marketed as "DataFlash" */
	{ "at25fs010",  INFO(0x1f6601, 0, 32 * 1024,   4, SECT_4K) },
	{ "at25fs040",  INFO(0x1f6604, 0, 64 * 1024,   8, SECT_4K) },

	{ "at25df041a", INFO(0x1f4401, 0, 64 * 1024,   8, SECT_4K) },
	{ "at25df321a", INFO(0x1f4701, 0, 64 * 1024,  64, SECT_4K) },
	{ "at25df641",  INFO(0x1f4800, 0, 64 * 1024, 128, SECT_4K) },

	{ "at26f004",   INFO(0x1f0400, 0, 64 * 1024,  8, SECT_4K) },
	{ "at26df081a", INFO(0x1f4501, 0, 64 * 1024, 16, SECT_4K) },
	{ "at26df161a", INFO(0x1f4601, 0, 64 * 1024, 32, SECT_4K) },
	{ "at26df321",  INFO(0x1f4700, 0, 64 * 1024, 64, SECT_4K) },

	{ "at45db081d", INFO(0x1f2500, 0, 64 * 1024, 16, SECT_4K) },

	/* EON -- en25xxx */
	{ "en25f32", INFO(0x1c3116, 0, 64 * 1024,  64, SECT_4K) },
	{ "en25p32", INFO(0x1c2016, 0, 64 * 1024,  64, 0) },
	{ "en25q32b", INFO(0x1c3016, 0, 64 * 1024,  64, 0) },
	{ "en25p64", INFO(0x1c2017, 0, 64 * 1024, 128, 0) },
	{ "en25q64", INFO(0x1c3017, 0, 64 * 1024, 128, SECT_4K) },
	{ "en25qh256", INFO(0x1c7019, 0, 64 * 1024, 512, 0) },

	/* Everspin */
	{ "mr25h256", CAT25_INFO(  32 * 1024, 1, 256, 2) },

	/* GigaDevice */
	{ "gd25q32", INFO(0xc84016, 0, 64 * 1024,  64, SECT_4K) },
	{ "gd25q64", INFO(0xc84017, 0, 64 * 1024, 128, SECT_4K) },

	/* Intel/Numonyx -- xxxs33b */
	{ "160s33b",  INFO(0x898911, 0, 64 * 1024,  32, 0) },
	{ "320s33b",  INFO(0x898912, 0, 64 * 1024,  64, 0) },
	{ "640s33b",  INFO(0x898913, 0, 64 * 1024, 128, 0) },

	/* Macronix */
	{ "mx25l2005a",  INFO(0xc22012, 0, 64 * 1024,   4, SECT_4K) },
	{ "mx25l4005a",  INFO(0xc22013, 0, 64 * 1024,   8, SECT_4K) },
	{ "mx25l8005",   INFO(0xc22014, 0, 64 * 1024,  16, 0) },
	{ "mx25l1606e",  INFO(0xc22015, 0, 64 * 1024,  32, SECT_4K) },
	{ "mx25l3205d",  INFO(0xc22016, 0, 64 * 1024,  64, 0) },
	{ "mx25l6405d",  INFO(0xc22017, 0, 64 * 1024, 128, 0) },
	{ "mx25l12805d", INFO(0xc22018, 0, 64 * 1024, 256, 0) },
	{ "mx25l12855e", INFO(0xc22618, 0, 64 * 1024, 256, 0) },
	{ "mx25l25635e", INFO(0xc22019, 0, 64 * 1024, 512, 0) },
	{ "mx25l25655e", INFO(0xc22619, 0, 64 * 1024, 512, 0) },
	{ "mx66l51235l", INFO(0xc2201a, 0, 64 * 1024, 1024, 0) },

	/* Micron */
<<<<<<< HEAD
	{ "n25q128",  INFO(0x20ba18, 0, 64 * 1024, 256, 0) },
=======
	{ "n25q064",  INFO(0x20ba17, 0, 64 * 1024, 128, 0) },
	{ "n25q128a11",  INFO(0x20bb18, 0, 64 * 1024, 256, 0) },
	{ "n25q128a13",  INFO(0x20ba18, 0, 64 * 1024, 256, 0) },
>>>>>>> 8bb495e3
	{ "n25q256a", INFO(0x20ba19, 0, 64 * 1024, 512, SECT_4K) },
	/* Numonyx flash n25q128 - FIXME check the name */
	{ "n25q128",   INFO(0x20bb18, 0, 64 * 1024, 256, 0) },
	{ "n25q128a11",  INFO(0x20bb18, 0, 64 * 1024, 256, E_FSR) },
	{ "n25q128a13",  INFO(0x20ba18, 0, 64 * 1024, 256, E_FSR) },
	{ "n25q256a13", INFO(0x20ba19,  0, 64 * 1024,  512, SECT_4K | E_FSR) },
	{ "n25q256a11", INFO(0x20bb19,  0, 64 * 1024,  512, SECT_4K | E_FSR) },
	{ "n25q512a13", INFO(0x20ba20,  0, 64 * 1024,  1024, SECT_4K | E_FSR) },
	{ "n25q512a11", INFO(0x20bb20,  0, 64 * 1024,  1024, SECT_4K | E_FSR) },
	{ "n25q00aa13", INFO(0x20ba21,  0, 64 * 1024,  2048, SECT_4K | E_FSR) },

	/* Spansion -- single (large) sector size only, at least
	 * for the chips listed here (without boot sectors).
	 */
	{ "s25sl032p",  INFO(0x010215, 0x4d00,  64 * 1024,  64, 0) },
	{ "s25sl064p",  INFO(0x010216, 0x4d00,  64 * 1024, 128, 0) },
	{ "s25fl256s0", INFO(0x010219, 0x4d00, 256 * 1024, 128, 0) },
	{ "s25fl256s1", INFO(0x010219, 0x4d01,  64 * 1024, 512, 0) },
	{ "s25fl512s",  INFO(0x010220, 0x4d00, 256 * 1024, 256, 0) },
	{ "s70fl01gs",  INFO(0x010221, 0x4d00, 256 * 1024, 256, 0) },
	{ "s25sl12800", INFO(0x012018, 0x0300, 256 * 1024,  64, 0) },
	{ "s25sl12801", INFO(0x012018, 0x0301,  64 * 1024, 256, 0) },
	{ "s25fl129p0", INFO(0x012018, 0x4d00, 256 * 1024,  64, 0) },
	{ "s25fl129p1", INFO(0x012018, 0x4d01,  64 * 1024, 256, 0) },
	{ "s25sl004a",  INFO(0x010212,      0,  64 * 1024,   8, 0) },
	{ "s25sl008a",  INFO(0x010213,      0,  64 * 1024,  16, 0) },
	{ "s25sl016a",  INFO(0x010214,      0,  64 * 1024,  32, 0) },
	{ "s25sl032a",  INFO(0x010215,      0,  64 * 1024,  64, 0) },
	{ "s25sl064a",  INFO(0x010216,      0,  64 * 1024, 128, 0) },
	{ "s25fl016k",  INFO(0xef4015,      0,  64 * 1024,  32, SECT_4K) },
	/* s25fl064k supports 4KiB, 32KiB and 64KiB sectors erase size. */
	/* To support JFFS2, the minimum erase size is 8KiB(>4KiB). */
	/* And thus, the sector size of s25fl064k is set to 32KiB for */
	/* JFFS2 support. */
	{ "s25fl064k",  INFO(0xef4017,      0,  64 * 1024, 128, SECT_32K) },

	/* SST -- large erase sizes are "overlays", "sectors" are 4K */
<<<<<<< HEAD
	{ "sst25vf040b", INFO(0xbf258d, 0, 64 * 1024,  8, SECT_4K) },
	{ "sst25vf080b", INFO(0xbf258e, 0, 64 * 1024, 16, SECT_4K) },
	{ "sst25vf016b", INFO(0xbf2541, 0, 64 * 1024, 32, SECT_4K) },
	{ "sst25vf032b", INFO(0xbf254a, 0, 64 * 1024, 64, SECT_4K) },
	{ "sst25wf512",  INFO(0xbf2501, 0, 64 * 1024,  1, SECT_4K) },
	{ "sst25wf010",  INFO(0xbf2502, 0, 64 * 1024,  2, SECT_4K) },
	{ "sst25wf020",  INFO(0xbf2503, 0, 64 * 1024,  4, SECT_4K) },
	{ "sst25wf040",  INFO(0xbf2504, 0, 64 * 1024,  8, SECT_4K) },
	{ "sst25wf080",  INFO(0xbf2505, 0, 64 * 1024,  16, SECT_4K) },
=======
	{ "sst25vf040b", INFO(0xbf258d, 0, 64 * 1024,  8, SECT_4K | SST_WRITE) },
	{ "sst25vf080b", INFO(0xbf258e, 0, 64 * 1024, 16, SECT_4K | SST_WRITE) },
	{ "sst25vf016b", INFO(0xbf2541, 0, 64 * 1024, 32, SECT_4K | SST_WRITE) },
	{ "sst25vf032b", INFO(0xbf254a, 0, 64 * 1024, 64, SECT_4K | SST_WRITE) },
	{ "sst25vf064c", INFO(0xbf254b, 0, 64 * 1024, 128, SECT_4K) },
	{ "sst25wf512",  INFO(0xbf2501, 0, 64 * 1024,  1, SECT_4K | SST_WRITE) },
	{ "sst25wf010",  INFO(0xbf2502, 0, 64 * 1024,  2, SECT_4K | SST_WRITE) },
	{ "sst25wf020",  INFO(0xbf2503, 0, 64 * 1024,  4, SECT_4K | SST_WRITE) },
	{ "sst25wf040",  INFO(0xbf2504, 0, 64 * 1024,  8, SECT_4K | SST_WRITE) },
>>>>>>> 8bb495e3

	/* ST Microelectronics -- newer production may have feature updates */
	{ "m25p05",  INFO(0x202010,  0,  32 * 1024,   2, 0) },
	{ "m25p10",  INFO(0x202011,  0,  32 * 1024,   4, 0) },
	{ "m25p20",  INFO(0x202012,  0,  64 * 1024,   4, 0) },
	{ "m25p40",  INFO(0x202013,  0,  64 * 1024,   8, 0) },
	{ "m25p80",  INFO(0x202014,  0,  64 * 1024,  16, 0) },
	{ "m25p16",  INFO(0x202015,  0,  64 * 1024,  32, 0) },
	{ "m25p32",  INFO(0x202016,  0,  64 * 1024,  64, 0) },
	{ "m25p64",  INFO(0x202017,  0,  64 * 1024, 128, 0) },
	{ "m25p128", INFO(0x202018,  0, 256 * 1024,  64, 0) },
	{ "n25q032", INFO(0x20ba16,  0,  64 * 1024,  64, 0) },

	{ "m25p05-nonjedec",  INFO(0, 0,  32 * 1024,   2, 0) },
	{ "m25p10-nonjedec",  INFO(0, 0,  32 * 1024,   4, 0) },
	{ "m25p20-nonjedec",  INFO(0, 0,  64 * 1024,   4, 0) },
	{ "m25p40-nonjedec",  INFO(0, 0,  64 * 1024,   8, 0) },
	{ "m25p80-nonjedec",  INFO(0, 0,  64 * 1024,  16, 0) },
	{ "m25p16-nonjedec",  INFO(0, 0,  64 * 1024,  32, 0) },
	{ "m25p32-nonjedec",  INFO(0, 0,  64 * 1024,  64, 0) },
	{ "m25p64-nonjedec",  INFO(0, 0,  64 * 1024, 128, 0) },
	{ "m25p128-nonjedec", INFO(0, 0, 256 * 1024,  64, 0) },

	{ "m45pe10", INFO(0x204011,  0, 64 * 1024,    2, 0) },
	{ "m45pe80", INFO(0x204014,  0, 64 * 1024,   16, 0) },
	{ "m45pe16", INFO(0x204015,  0, 64 * 1024,   32, 0) },

	{ "m25pe20", INFO(0x208012,  0, 64 * 1024,  4,       0) },
	{ "m25pe80", INFO(0x208014,  0, 64 * 1024, 16,       0) },
	{ "m25pe16", INFO(0x208015,  0, 64 * 1024, 32, SECT_4K) },

	{ "m25px32",    INFO(0x207116,  0, 64 * 1024, 64, SECT_4K) },
	{ "m25px32-s0", INFO(0x207316,  0, 64 * 1024, 64, SECT_4K) },
	{ "m25px32-s1", INFO(0x206316,  0, 64 * 1024, 64, SECT_4K) },
	{ "m25px64",    INFO(0x207117,  0, 64 * 1024, 128, 0) },

	/* Winbond -- w25x "blocks" are 64K, "sectors" are 4KiB */
	{ "w25x10", INFO(0xef3011, 0, 64 * 1024,  2,  SECT_4K) },
	{ "w25x20", INFO(0xef3012, 0, 64 * 1024,  4,  SECT_4K) },
	{ "w25x40", INFO(0xef3013, 0, 64 * 1024,  8,  SECT_4K) },
	{ "w25x80", INFO(0xef3014, 0, 64 * 1024,  16, SECT_4K) },
	{ "w25x16", INFO(0xef3015, 0, 64 * 1024,  32, SECT_4K) },
	{ "w25x32", INFO(0xef3016, 0, 64 * 1024,  64, SECT_4K) },
	{ "w25q32", INFO(0xef4016, 0, 64 * 1024,  64, SECT_4K) },
	{ "w25q32dw", INFO(0xef6016, 0, 64 * 1024,  64, SECT_4K) },
	{ "w25x64", INFO(0xef3017, 0, 64 * 1024, 128, SECT_4K) },
	/* Winbond -- w25q "blocks" are 64K, "sectors" are 32KiB */
	/* w25q64 supports 4KiB, 32KiB and 64KiB sectors erase size. */
	/* To support JFFS2, the minimum erase size is 8KiB(>4KiB). */
	/* And thus, the sector size of w25q64 is set to 32KiB for */
	/* JFFS2 support. */
	{ "w25q64", INFO(0xef4017, 0, 64 * 1024, 128, SECT_32K) },
	{ "w25q80", INFO(0xef5014, 0, 64 * 1024,  16, SECT_4K) },
	{ "w25q80bl", INFO(0xef4014, 0, 64 * 1024,  16, SECT_4K) },
	{ "w25q128", INFO(0xef4018, 0, 64 * 1024, 256, SECT_4K) },
	{ "w25q256", INFO(0xef4019, 0, 64 * 1024, 512, SECT_4K) },

	/* Catalyst / On Semiconductor -- non-JEDEC */
	{ "cat25c11", CAT25_INFO(  16, 8, 16, 1) },
	{ "cat25c03", CAT25_INFO(  32, 8, 16, 2) },
	{ "cat25c09", CAT25_INFO( 128, 8, 32, 2) },
	{ "cat25c17", CAT25_INFO( 256, 8, 32, 2) },
	{ "cat25128", CAT25_INFO(2048, 8, 64, 2) },
	{ },
};
MODULE_DEVICE_TABLE(spi, m25p_ids);

static const struct spi_device_id *jedec_probe(struct spi_device *spi)
{
	int			tmp;
	u8			code = OPCODE_RDID;
	u8			id[5];
	u32			jedec;
	u16                     ext_jedec;
	struct flash_info	*info;

	/* JEDEC also defines an optional "extended device information"
	 * string for after vendor-specific data, after the three bytes
	 * we use here.  Supporting some chips might require using it.
	 */
	tmp = spi_write_then_read(spi, &code, 1, id, 5);
	if (tmp < 0) {
		pr_debug("%s: error %d reading JEDEC ID\n",
				dev_name(&spi->dev), tmp);
		return ERR_PTR(tmp);
	}
	jedec = id[0];
	jedec = jedec << 8;
	jedec |= id[1];
	jedec = jedec << 8;
	jedec |= id[2];

	ext_jedec = id[3] << 8 | id[4];

	for (tmp = 0; tmp < ARRAY_SIZE(m25p_ids) - 1; tmp++) {
		info = (void *)m25p_ids[tmp].driver_data;
		if (info->jedec_id == jedec) {
			if (info->ext_id != 0 && info->ext_id != ext_jedec)
				continue;
			return &m25p_ids[tmp];
		}
	}
	dev_err(&spi->dev, "unrecognized JEDEC id %06x\n", jedec);
	return ERR_PTR(-ENODEV);
}


/*
 * board specific setup should have ensured the SPI clock used here
 * matches what the READ command supports, at least until this driver
 * understands FAST_READ (for clocks over 25 MHz).
 */
static int m25p_probe(struct spi_device *spi)
{
	const struct spi_device_id	*id = spi_get_device_id(spi);
	struct flash_platform_data	*data;
	struct m25p			*flash;
	struct flash_info		*info;
	unsigned			i;
	struct mtd_part_parser_data	ppdata;
	struct device_node __maybe_unused *np = spi->dev.of_node;

#ifdef CONFIG_MTD_OF_PARTS
	if (!of_device_is_available(np))
		return -ENODEV;
#endif

	/* Platform data helps sort out which chip type we have, as
	 * well as how this board partitions it.  If we don't have
	 * a chip ID, try the JEDEC id commands; they'll work for most
	 * newer chips, even if we don't recognize the particular chip.
	 */
	data = spi->dev.platform_data;
	if (data && data->type) {
		const struct spi_device_id *plat_id;

		for (i = 0; i < ARRAY_SIZE(m25p_ids) - 1; i++) {
			plat_id = &m25p_ids[i];
			if (strcmp(data->type, plat_id->name))
				continue;
			break;
		}

		if (i < ARRAY_SIZE(m25p_ids) - 1)
			id = plat_id;
		else
			dev_warn(&spi->dev, "unrecognized id %s\n", data->type);
	}

	info = (void *)id->driver_data;

	if (info->jedec_id) {
		const struct spi_device_id *jid;

		jid = jedec_probe(spi);
		if (IS_ERR(jid)) {
			return PTR_ERR(jid);
		} else if (jid != id) {
			/*
			 * JEDEC knows better, so overwrite platform ID. We
			 * can't trust partitions any longer, but we'll let
			 * mtd apply them anyway, since some partitions may be
			 * marked read-only, and we don't want to lose that
			 * information, even if it's not 100% accurate.
			 */
			dev_warn(&spi->dev, "found %s, expected %s\n",
				 jid->name, id->name);
			id = jid;
			info = (void *)jid->driver_data;
		}
	}

	flash = kzalloc(sizeof *flash, GFP_KERNEL);
	if (!flash)
		return -ENOMEM;
	flash->command = kmalloc(MAX_CMD_SIZE + (flash->fast_read ? 1 : 0),
					GFP_KERNEL);
	if (!flash->command) {
		kfree(flash);
		return -ENOMEM;
	}

	flash->spi = spi;
	mutex_init(&flash->lock);
	dev_set_drvdata(&spi->dev, flash);

	/*
	 * Atmel, SST and Intel/Numonyx serial flash tend to power
	 * up with the software protection bits set
	 */

	if (JEDEC_MFR(info->jedec_id) == CFI_MFR_ATMEL ||
	    JEDEC_MFR(info->jedec_id) == CFI_MFR_INTEL ||
	    JEDEC_MFR(info->jedec_id) == CFI_MFR_SST) {
		write_enable(flash);
		write_sr(flash, 0);
	}

	if (data && data->name)
		flash->mtd.name = data->name;
	else
		flash->mtd.name = dev_name(&spi->dev);

	flash->mtd.type = MTD_NORFLASH;
	flash->mtd.writesize = 1;
	flash->mtd.flags = MTD_CAP_NORFLASH;
	flash->mtd.size = info->sector_size * info->n_sectors;

	{
#ifdef CONFIG_OF
		const char *comp_str;
		u32 is_dual;
		np = of_get_next_parent(spi->dev.of_node);
		of_property_read_string(np, "compatible", &comp_str);
		if (!strcmp(comp_str, "xlnx,ps7-qspi-1.00.a")) {
			if (of_property_read_u32(np, "is-dual", &is_dual) < 0) {
				/* Default to single if prop not defined */
				flash->shift = 0;
				flash->isstacked = 0;
				flash->isparallel = 0;
			} else {
				if (is_dual == 1) {
					/* dual parallel */
					flash->shift = 1;
					info->sector_size <<= flash->shift;
					info->page_size <<= flash->shift;
					flash->mtd.size <<= flash->shift;
					flash->isparallel = 1;
					flash->isstacked = 0;
				} else {
#ifdef CONFIG_SPI_XILINX_PS_QSPI_DUAL_STACKED
					/* dual stacked */
					flash->shift = 0;
					flash->mtd.size <<= 1;
					flash->isstacked = 1;
					flash->isparallel = 0;
#else
					/* single */
					flash->shift = 0;
					flash->isstacked = 0;
					flash->isparallel = 0;
#endif
				}
			}
		}
#else
		/* Default to single */
		flash->shift = 0;
		flash->isstacked = 0;
		flash->isparallel = 0;
#endif
	}

	flash->mtd._erase = m25p80_erase;
	flash->mtd._read = m25p80_read_ext;

	/* flash protection support for STmicro chips */
	if (JEDEC_MFR(info->jedec_id) == CFI_MFR_ST) {
		flash->mtd._lock = m25p80_lock;
		flash->mtd._unlock = m25p80_unlock;
	}

	/* sst flash chips use AAI word program */
	if (info->flags & SST_WRITE)
		flash->mtd._write = sst_write;
	else
		flash->mtd._write = m25p80_write_ext;

	/* prefer "small sector" erase if possible */
	if (info->flags & SECT_4K) {
		flash->erase_opcode = OPCODE_BE_4K;
		flash->mtd.erasesize = 4096 << flash->shift;
	} else if (info->flags & SECT_32K) {
		flash->erase_opcode = OPCODE_BE_32K;
		flash->mtd.erasesize = 32768 << flash->shift;
	} else {
		flash->erase_opcode = OPCODE_SE;
		flash->mtd.erasesize = info->sector_size;
	}

	if (info->flags & M25P_NO_ERASE)
		flash->mtd.flags |= MTD_NO_ERASE;

	if (info->flags & E_FSR)
		flash->check_fsr = 1;

	flash->jedec_id = info->jedec_id;
	ppdata.of_node = spi->dev.of_node;
	flash->mtd.dev.parent = &spi->dev;
	flash->page_size = info->page_size;
	flash->mtd.writebufsize = flash->page_size;

	flash->fast_read = false;
#ifdef CONFIG_OF
	if (np && of_property_read_bool(np, "m25p,fast-read"))
		flash->fast_read = true;
#endif

#ifdef CONFIG_M25PXX_USE_FAST_READ
	flash->fast_read = true;
#endif

	if (info->addr_width)
		flash->addr_width = info->addr_width;
	else {
		/* enable 4-byte addressing if the device exceeds 16MiB */
		if (flash->mtd.size > 0x1000000) {
#ifdef CONFIG_OF
			const char *comp_str;
			np = of_get_next_parent(spi->dev.of_node);
			of_property_read_string(np, "compatible", &comp_str);
			if (!strcmp(comp_str, "xlnx,ps7-qspi-1.00.a")) {
				flash->addr_width = 3;
				set_4byte(flash, info->jedec_id, 0);
			} else {
#endif
				flash->addr_width = 4;
				set_4byte(flash, info->jedec_id, 1);
#ifdef CONFIG_OF
			}
#endif
		} else
			flash->addr_width = 3;
	}

	dev_info(&spi->dev, "%s (%lld Kbytes)\n", id->name,
			(long long)flash->mtd.size >> 10);

	pr_debug("mtd .name = %s, .size = 0x%llx (%lldMiB) "
			".erasesize = 0x%.8x (%uKiB) .numeraseregions = %d\n",
		flash->mtd.name,
		(long long)flash->mtd.size, (long long)(flash->mtd.size >> 20),
		flash->mtd.erasesize, flash->mtd.erasesize / 1024,
		flash->mtd.numeraseregions);

	if (flash->mtd.numeraseregions)
		for (i = 0; i < flash->mtd.numeraseregions; i++)
			pr_debug("mtd.eraseregions[%d] = { .offset = 0x%llx, "
				".erasesize = 0x%.8x (%uKiB), "
				".numblocks = %d }\n",
				i, (long long)flash->mtd.eraseregions[i].offset,
				flash->mtd.eraseregions[i].erasesize,
				flash->mtd.eraseregions[i].erasesize / 1024,
				flash->mtd.eraseregions[i].numblocks);


	/* partitions should match sector boundaries; and it may be good to
	 * use readonly partitions for writeprotected sectors (BP2..BP0).
	 */
	return mtd_device_parse_register(&flash->mtd, NULL, &ppdata,
			data ? data->parts : NULL,
			data ? data->nr_parts : 0);
}


static int m25p_remove(struct spi_device *spi)
{
	struct m25p	*flash = dev_get_drvdata(&spi->dev);
	int		status;

	/* Clean up MTD stuff. */
	status = mtd_device_unregister(&flash->mtd);
	if (status == 0) {
		kfree(flash->command);
		kfree(flash);
	}
	return 0;
}


static struct spi_driver m25p80_driver = {
	.driver = {
		.name	= "m25p80",
		.owner	= THIS_MODULE,
	},
	.id_table	= m25p_ids,
	.probe	= m25p_probe,
	.remove	= m25p_remove,

	/* REVISIT: many of these chips have deep power-down modes, which
	 * should clearly be entered on suspend() to minimize power use.
	 * And also when they're otherwise idle...
	 */
};

module_spi_driver(m25p80_driver);

MODULE_LICENSE("GPL");
MODULE_AUTHOR("Mike Lavender");
MODULE_DESCRIPTION("MTD SPI driver for ST M25Pxx flash chips");<|MERGE_RESOLUTION|>--- conflicted
+++ resolved
@@ -903,12 +903,9 @@
 	u16		flags;
 #define	SECT_4K		0x01		/* OPCODE_BE_4K works uniformly */
 #define	M25P_NO_ERASE	0x02		/* No erase command needed */
-<<<<<<< HEAD
-#define	SECT_32K	0x04		/* OPCODE_BE_32K */
+#define	SST_WRITE	0x04		/* use SST byte programming */
+#define	SECT_32K	0x10		/* OPCODE_BE_32K */
 #define E_FSR		0x08		/* Flag SR exists for flash */
-=======
-#define	SST_WRITE	0x04		/* use SST byte programming */
->>>>>>> 8bb495e3
 };
 
 #define INFO(_jedec_id, _ext_id, _sector_size, _n_sectors, _flags)	\
@@ -984,13 +981,9 @@
 	{ "mx66l51235l", INFO(0xc2201a, 0, 64 * 1024, 1024, 0) },
 
 	/* Micron */
-<<<<<<< HEAD
-	{ "n25q128",  INFO(0x20ba18, 0, 64 * 1024, 256, 0) },
-=======
 	{ "n25q064",  INFO(0x20ba17, 0, 64 * 1024, 128, 0) },
 	{ "n25q128a11",  INFO(0x20bb18, 0, 64 * 1024, 256, 0) },
 	{ "n25q128a13",  INFO(0x20ba18, 0, 64 * 1024, 256, 0) },
->>>>>>> 8bb495e3
 	{ "n25q256a", INFO(0x20ba19, 0, 64 * 1024, 512, SECT_4K) },
 	/* Numonyx flash n25q128 - FIXME check the name */
 	{ "n25q128",   INFO(0x20bb18, 0, 64 * 1024, 256, 0) },
@@ -1028,17 +1021,6 @@
 	{ "s25fl064k",  INFO(0xef4017,      0,  64 * 1024, 128, SECT_32K) },
 
 	/* SST -- large erase sizes are "overlays", "sectors" are 4K */
-<<<<<<< HEAD
-	{ "sst25vf040b", INFO(0xbf258d, 0, 64 * 1024,  8, SECT_4K) },
-	{ "sst25vf080b", INFO(0xbf258e, 0, 64 * 1024, 16, SECT_4K) },
-	{ "sst25vf016b", INFO(0xbf2541, 0, 64 * 1024, 32, SECT_4K) },
-	{ "sst25vf032b", INFO(0xbf254a, 0, 64 * 1024, 64, SECT_4K) },
-	{ "sst25wf512",  INFO(0xbf2501, 0, 64 * 1024,  1, SECT_4K) },
-	{ "sst25wf010",  INFO(0xbf2502, 0, 64 * 1024,  2, SECT_4K) },
-	{ "sst25wf020",  INFO(0xbf2503, 0, 64 * 1024,  4, SECT_4K) },
-	{ "sst25wf040",  INFO(0xbf2504, 0, 64 * 1024,  8, SECT_4K) },
-	{ "sst25wf080",  INFO(0xbf2505, 0, 64 * 1024,  16, SECT_4K) },
-=======
 	{ "sst25vf040b", INFO(0xbf258d, 0, 64 * 1024,  8, SECT_4K | SST_WRITE) },
 	{ "sst25vf080b", INFO(0xbf258e, 0, 64 * 1024, 16, SECT_4K | SST_WRITE) },
 	{ "sst25vf016b", INFO(0xbf2541, 0, 64 * 1024, 32, SECT_4K | SST_WRITE) },
@@ -1048,7 +1030,7 @@
 	{ "sst25wf010",  INFO(0xbf2502, 0, 64 * 1024,  2, SECT_4K | SST_WRITE) },
 	{ "sst25wf020",  INFO(0xbf2503, 0, 64 * 1024,  4, SECT_4K | SST_WRITE) },
 	{ "sst25wf040",  INFO(0xbf2504, 0, 64 * 1024,  8, SECT_4K | SST_WRITE) },
->>>>>>> 8bb495e3
+	{ "sst25wf080",  INFO(0xbf2505, 0, 64 * 1024,  16, SECT_4K | SST_WRITE) },
 
 	/* ST Microelectronics -- newer production may have feature updates */
 	{ "m25p05",  INFO(0x202010,  0,  32 * 1024,   2, 0) },
