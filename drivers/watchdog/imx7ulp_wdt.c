// SPDX-License-Identifier: GPL-2.0
/*
 * Copyright 2019 NXP.
 */

#include <linux/clk.h>
#include <linux/init.h>
#include <linux/io.h>
#include <linux/kernel.h>
#include <linux/module.h>
#include <linux/of.h>
#include <linux/platform_device.h>
#include <linux/reboot.h>
#include <linux/watchdog.h>

#define WDOG_CS			0x0
#define WDOG_CS_CMD32EN		BIT(13)
#define WDOG_CS_ULK		BIT(11)
#define WDOG_CS_RCS		BIT(10)
#define LPO_CLK			0x1
#define LPO_CLK_SHIFT		8
#define WDOG_CS_CLK		(LPO_CLK << LPO_CLK_SHIFT)
#define WDOG_CS_EN		BIT(7)
#define WDOG_CS_UPDATE		BIT(5)

#define WDOG_CNT	0x4
#define WDOG_TOVAL	0x8

#define REFRESH_SEQ0	0xA602
#define REFRESH_SEQ1	0xB480
#define REFRESH		((REFRESH_SEQ1 << 16) | REFRESH_SEQ0)

#define UNLOCK_SEQ0	0xC520
#define UNLOCK_SEQ1	0xD928
#define UNLOCK		((UNLOCK_SEQ1 << 16) | UNLOCK_SEQ0)

#define DEFAULT_TIMEOUT	60
#define MAX_TIMEOUT	128
#define WDOG_CLOCK_RATE	1000

static bool nowayout = WATCHDOG_NOWAYOUT;
module_param(nowayout, bool, 0000);
MODULE_PARM_DESC(nowayout, "Watchdog cannot be stopped once started (default="
		 __MODULE_STRING(WATCHDOG_NOWAYOUT) ")");

struct imx7ulp_wdt_device {
	struct watchdog_device wdd;
	void __iomem *base;
	struct clk *clk;
};

static void imx7ulp_wdt_enable(struct watchdog_device *wdog, bool enable)
{
	struct imx7ulp_wdt_device *wdt = watchdog_get_drvdata(wdog);

	u32 val = readl(wdt->base + WDOG_CS);

	writel(UNLOCK, wdt->base + WDOG_CNT);
	if (enable)
		writel(val | WDOG_CS_EN, wdt->base + WDOG_CS);
	else
		writel(val & ~WDOG_CS_EN, wdt->base + WDOG_CS);
}

static bool imx7ulp_wdt_is_enabled(void __iomem *base)
{
	u32 val = readl(base + WDOG_CS);

	return val & WDOG_CS_EN;
}

static int imx7ulp_wdt_ping(struct watchdog_device *wdog)
{
	struct imx7ulp_wdt_device *wdt = watchdog_get_drvdata(wdog);

	writel(REFRESH, wdt->base + WDOG_CNT);

	return 0;
}

static int imx7ulp_wdt_start(struct watchdog_device *wdog)
{

	imx7ulp_wdt_enable(wdog, true);

	return 0;
}

static int imx7ulp_wdt_stop(struct watchdog_device *wdog)
{
	imx7ulp_wdt_enable(wdog, false);

	return 0;
}

static int imx7ulp_wdt_set_timeout(struct watchdog_device *wdog,
				   unsigned int timeout)
{
	struct imx7ulp_wdt_device *wdt = watchdog_get_drvdata(wdog);
	u32 val = WDOG_CLOCK_RATE * timeout;

	writel(UNLOCK, wdt->base + WDOG_CNT);
	writel(val, wdt->base + WDOG_TOVAL);

	wdog->timeout = timeout;

	return 0;
}

static int imx7ulp_wdt_restart(struct watchdog_device *wdog,
			       unsigned long action, void *data)
{
	struct imx7ulp_wdt_device *wdt = watchdog_get_drvdata(wdog);

<<<<<<< HEAD
	imx7ulp_wdt_enable(wdt->base, true);
=======
	imx7ulp_wdt_enable(wdog, true);
>>>>>>> a7196caf
	imx7ulp_wdt_set_timeout(&wdt->wdd, 1);

	/* wait for wdog to fire */
	while (true)
		;

	return NOTIFY_DONE;
}

static const struct watchdog_ops imx7ulp_wdt_ops = {
	.owner = THIS_MODULE,
	.start = imx7ulp_wdt_start,
	.stop  = imx7ulp_wdt_stop,
	.ping  = imx7ulp_wdt_ping,
	.set_timeout = imx7ulp_wdt_set_timeout,
	.restart = imx7ulp_wdt_restart,
};

static const struct watchdog_info imx7ulp_wdt_info = {
	.identity = "i.MX7ULP watchdog timer",
	.options  = WDIOF_SETTIMEOUT | WDIOF_KEEPALIVEPING |
		    WDIOF_MAGICCLOSE,
};

static void imx7ulp_wdt_init(void __iomem *base, unsigned int timeout)
{
	u32 val;

	/* unlock the wdog for reconfiguration */
	writel_relaxed(UNLOCK_SEQ0, base + WDOG_CNT);
	writel_relaxed(UNLOCK_SEQ1, base + WDOG_CNT);

	/* set an initial timeout value in TOVAL */
	writel(timeout, base + WDOG_TOVAL);
	/* enable 32bit command sequence and reconfigure */
	val = WDOG_CS_CMD32EN | WDOG_CS_CLK | WDOG_CS_UPDATE;
	writel(val, base + WDOG_CS);
}

static void imx7ulp_wdt_action(void *data)
{
	clk_disable_unprepare(data);
}

static int imx7ulp_wdt_probe(struct platform_device *pdev)
{
	struct imx7ulp_wdt_device *imx7ulp_wdt;
	struct device *dev = &pdev->dev;
	struct watchdog_device *wdog;
	int ret;

	imx7ulp_wdt = devm_kzalloc(dev, sizeof(*imx7ulp_wdt), GFP_KERNEL);
	if (!imx7ulp_wdt)
		return -ENOMEM;

	platform_set_drvdata(pdev, imx7ulp_wdt);

	imx7ulp_wdt->base = devm_platform_ioremap_resource(pdev, 0);
	if (IS_ERR(imx7ulp_wdt->base))
		return PTR_ERR(imx7ulp_wdt->base);

	imx7ulp_wdt->clk = devm_clk_get(dev, NULL);
	if (IS_ERR(imx7ulp_wdt->clk)) {
		dev_err(dev, "Failed to get watchdog clock\n");
		return PTR_ERR(imx7ulp_wdt->clk);
	}

	ret = clk_prepare_enable(imx7ulp_wdt->clk);
	if (ret)
		return ret;

	ret = devm_add_action_or_reset(dev, imx7ulp_wdt_action, imx7ulp_wdt->clk);
	if (ret)
		return ret;

	wdog = &imx7ulp_wdt->wdd;
	wdog->info = &imx7ulp_wdt_info;
	wdog->ops = &imx7ulp_wdt_ops;
	wdog->min_timeout = 1;
	wdog->max_timeout = MAX_TIMEOUT;
	wdog->parent = dev;
	wdog->timeout = DEFAULT_TIMEOUT;

	watchdog_init_timeout(wdog, 0, dev);
	watchdog_stop_on_reboot(wdog);
	watchdog_stop_on_unregister(wdog);
	watchdog_set_drvdata(wdog, imx7ulp_wdt);
	imx7ulp_wdt_init(imx7ulp_wdt->base, wdog->timeout * WDOG_CLOCK_RATE);

	return devm_watchdog_register_device(dev, wdog);
}

static int __maybe_unused imx7ulp_wdt_suspend(struct device *dev)
{
	struct imx7ulp_wdt_device *imx7ulp_wdt = dev_get_drvdata(dev);

	if (watchdog_active(&imx7ulp_wdt->wdd))
		imx7ulp_wdt_stop(&imx7ulp_wdt->wdd);

	clk_disable_unprepare(imx7ulp_wdt->clk);

	return 0;
}

static int __maybe_unused imx7ulp_wdt_resume(struct device *dev)
{
	struct imx7ulp_wdt_device *imx7ulp_wdt = dev_get_drvdata(dev);
	u32 timeout = imx7ulp_wdt->wdd.timeout * WDOG_CLOCK_RATE;
	int ret;

	ret = clk_prepare_enable(imx7ulp_wdt->clk);
	if (ret)
		return ret;

	if (imx7ulp_wdt_is_enabled(imx7ulp_wdt->base))
		imx7ulp_wdt_init(imx7ulp_wdt->base, timeout);

	if (watchdog_active(&imx7ulp_wdt->wdd))
		imx7ulp_wdt_start(&imx7ulp_wdt->wdd);

	return 0;
}

static SIMPLE_DEV_PM_OPS(imx7ulp_wdt_pm_ops, imx7ulp_wdt_suspend,
			 imx7ulp_wdt_resume);

static const struct of_device_id imx7ulp_wdt_dt_ids[] = {
	{ .compatible = "fsl,imx7ulp-wdt", },
	{ /* sentinel */ }
};
MODULE_DEVICE_TABLE(of, imx7ulp_wdt_dt_ids);

static struct platform_driver imx7ulp_wdt_driver = {
	.probe		= imx7ulp_wdt_probe,
	.driver		= {
		.name	= "imx7ulp-wdt",
		.pm	= &imx7ulp_wdt_pm_ops,
		.of_match_table = imx7ulp_wdt_dt_ids,
	},
};
module_platform_driver(imx7ulp_wdt_driver);

MODULE_AUTHOR("Anson Huang <Anson.Huang@nxp.com>");
MODULE_DESCRIPTION("Freescale i.MX7ULP watchdog driver");
MODULE_LICENSE("GPL v2");<|MERGE_RESOLUTION|>--- conflicted
+++ resolved
@@ -112,11 +112,7 @@
 {
 	struct imx7ulp_wdt_device *wdt = watchdog_get_drvdata(wdog);
 
-<<<<<<< HEAD
-	imx7ulp_wdt_enable(wdt->base, true);
-=======
 	imx7ulp_wdt_enable(wdog, true);
->>>>>>> a7196caf
 	imx7ulp_wdt_set_timeout(&wdt->wdd, 1);
 
 	/* wait for wdog to fire */
