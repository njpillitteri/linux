--- conflicted
+++ resolved
@@ -1965,12 +1965,8 @@
 	/* Setup ulpi phy for OTG */
 	xotg->ulpi = pdata->ulpi;
 
-<<<<<<< HEAD
-	xotg->otg.otg = devm_kzalloc(&pdev->dev, sizeof(struct usb_otg), GFP_KERNEL);
-=======
 	xotg->otg.otg = devm_kzalloc(&pdev->dev, sizeof(*xotg->otg.otg),
 			GFP_KERNEL);
->>>>>>> a651442d
 	if (!xotg->otg.otg)
 		return -ENOMEM;
 
