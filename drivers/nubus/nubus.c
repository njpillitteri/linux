// SPDX-License-Identifier: GPL-2.0
/*
 *	Macintosh Nubus Interface Code
 *
 *      Originally by Alan Cox
 *
 *      Mostly rewritten by David Huggins-Daines, C. Scott Ananian,
 *      and others.
 */

#include <linux/types.h>
#include <linux/kernel.h>
#include <linux/string.h>
#include <linux/nubus.h>
#include <linux/errno.h>
#include <linux/init.h>
#include <linux/module.h>
#include <linux/seq_file.h>
#include <linux/slab.h>
#include <asm/setup.h>
#include <asm/page.h>
#include <asm/hwtest.h>

/* Constants */

/* This is, of course, the size in bytelanes, rather than the size in
   actual bytes */
#define FORMAT_BLOCK_SIZE 20
#define ROM_DIR_OFFSET 0x24

#define NUBUS_TEST_PATTERN 0x5A932BC7

/* Globals */

LIST_HEAD(nubus_func_rsrcs);

/* Meaning of "bytelanes":

   The card ROM may appear on any or all bytes of each long word in
   NuBus memory.  The low 4 bits of the "map" value found in the
   format block (at the top of the slot address space, as well as at
   the top of the MacOS ROM) tells us which bytelanes, i.e. which byte
   offsets within each longword, are valid.  Thus:

   A map of 0x0f, as found in the MacOS ROM, means that all bytelanes
   are valid.

   A map of 0xf0 means that no bytelanes are valid (We pray that we
   will never encounter this, but stranger things have happened)

   A map of 0xe1 means that only the MSB of each long word is actually
   part of the card ROM.  (We hope to never encounter NuBus on a
   little-endian machine.  Again, stranger things have happened)

   A map of 0x78 means that only the LSB of each long word is valid.

   Etcetera, etcetera.  Hopefully this clears up some confusion over
   what the following code actually does.  */

static inline int not_useful(void *p, int map)
{
	unsigned long pv = (unsigned long)p;

	pv &= 3;
	if (map & (1 << pv))
		return 0;
	return 1;
}

static unsigned long nubus_get_rom(unsigned char **ptr, int len, int map)
{
	/* This will hold the result */
	unsigned long v = 0;
	unsigned char *p = *ptr;

	while (len) {
		v <<= 8;
		while (not_useful(p, map))
			p++;
		v |= *p++;
		len--;
	}
	*ptr = p;
	return v;
}

static void nubus_rewind(unsigned char **ptr, int len, int map)
{
	unsigned char *p = *ptr;

	while (len) {
		do {
			p--;
		} while (not_useful(p, map));
		len--;
	}
	*ptr = p;
}

static void nubus_advance(unsigned char **ptr, int len, int map)
{
	unsigned char *p = *ptr;

	while (len) {
		while (not_useful(p, map))
			p++;
		p++;
		len--;
	}
	*ptr = p;
}

static void nubus_move(unsigned char **ptr, int len, int map)
{
	unsigned long slot_space = (unsigned long)*ptr & 0xFF000000;

	if (len > 0)
		nubus_advance(ptr, len, map);
	else if (len < 0)
		nubus_rewind(ptr, -len, map);

	if (((unsigned long)*ptr & 0xFF000000) != slot_space)
		pr_err("%s: moved out of slot address space!\n", __func__);
}

/* Now, functions to read the sResource tree */

/* Each sResource entry consists of a 1-byte ID and a 3-byte data
   field.  If that data field contains an offset, then obviously we
   have to expand it from a 24-bit signed number to a 32-bit signed
   number. */

static inline long nubus_expand32(long foo)
{
	if (foo & 0x00800000)	/* 24bit negative */
		foo |= 0xFF000000;
	return foo;
}

static inline void *nubus_rom_addr(int slot)
{
	/*
	 *	Returns the first byte after the card. We then walk
	 *	backwards to get the lane register and the config
	 */
	return (void *)(0xF1000000 + (slot << 24));
}

unsigned char *nubus_dirptr(const struct nubus_dirent *nd)
{
	unsigned char *p = nd->base;

	/* Essentially, just step over the bytelanes using whatever
	   offset we might have found */
	nubus_move(&p, nubus_expand32(nd->data), nd->mask);
	/* And return the value */
	return p;
}

/* These two are for pulling resource data blocks (i.e. stuff that's
   pointed to with offsets) out of the card ROM. */

void nubus_get_rsrc_mem(void *dest, const struct nubus_dirent *dirent,
			unsigned int len)
{
	unsigned char *t = (unsigned char *)dest;
	unsigned char *p = nubus_dirptr(dirent);

	while (len) {
		*t++ = nubus_get_rom(&p, 1, dirent->mask);
		len--;
	}
}
EXPORT_SYMBOL(nubus_get_rsrc_mem);

unsigned int nubus_get_rsrc_str(char *dest, const struct nubus_dirent *dirent,
				unsigned int len)
{
	char *t = dest;
	unsigned char *p = nubus_dirptr(dirent);

	while (len > 1) {
		unsigned char c = nubus_get_rom(&p, 1, dirent->mask);

		if (!c)
			break;
		*t++ = c;
		len--;
	}
	if (len > 0)
		*t = '\0';
	return t - dest;
}
EXPORT_SYMBOL(nubus_get_rsrc_str);

void nubus_seq_write_rsrc_mem(struct seq_file *m,
			      const struct nubus_dirent *dirent,
			      unsigned int len)
{
	unsigned long buf[32];
	unsigned int buf_size = sizeof(buf);
	unsigned char *p = nubus_dirptr(dirent);

	/* If possible, write out full buffers */
	while (len >= buf_size) {
		unsigned int i;

		for (i = 0; i < ARRAY_SIZE(buf); i++)
			buf[i] = nubus_get_rom(&p, sizeof(buf[0]),
					       dirent->mask);
		seq_write(m, buf, buf_size);
		len -= buf_size;
	}
	/* If not, write out individual bytes */
	while (len--)
		seq_putc(m, nubus_get_rom(&p, 1, dirent->mask));
}

int nubus_get_root_dir(const struct nubus_board *board,
		       struct nubus_dir *dir)
{
	dir->ptr = dir->base = board->directory;
	dir->done = 0;
	dir->mask = board->lanes;
	return 0;
}
EXPORT_SYMBOL(nubus_get_root_dir);

/* This is a slyly renamed version of the above */
int nubus_get_func_dir(const struct nubus_rsrc *fres, struct nubus_dir *dir)
{
	dir->ptr = dir->base = fres->directory;
	dir->done = 0;
	dir->mask = fres->board->lanes;
	return 0;
}
EXPORT_SYMBOL(nubus_get_func_dir);

int nubus_get_board_dir(const struct nubus_board *board,
			struct nubus_dir *dir)
{
	struct nubus_dirent ent;

	dir->ptr = dir->base = board->directory;
	dir->done = 0;
	dir->mask = board->lanes;

	/* Now dereference it (the first directory is always the board
	   directory) */
	if (nubus_readdir(dir, &ent) == -1)
		return -1;
	if (nubus_get_subdir(&ent, dir) == -1)
		return -1;
	return 0;
}
EXPORT_SYMBOL(nubus_get_board_dir);

int nubus_get_subdir(const struct nubus_dirent *ent,
		     struct nubus_dir *dir)
{
	dir->ptr = dir->base = nubus_dirptr(ent);
	dir->done = 0;
	dir->mask = ent->mask;
	return 0;
}
EXPORT_SYMBOL(nubus_get_subdir);

int nubus_readdir(struct nubus_dir *nd, struct nubus_dirent *ent)
{
	u32 resid;

	if (nd->done)
		return -1;

	/* Do this first, otherwise nubus_rewind & co are off by 4 */
	ent->base = nd->ptr;

	/* This moves nd->ptr forward */
	resid = nubus_get_rom(&nd->ptr, 4, nd->mask);

	/* EOL marker, as per the Apple docs */
	if ((resid & 0xff000000) == 0xff000000) {
		/* Mark it as done */
		nd->done = 1;
		return -1;
	}

	/* First byte is the resource ID */
	ent->type = resid >> 24;
	/* Low 3 bytes might contain data (or might not) */
	ent->data = resid & 0xffffff;
	ent->mask = nd->mask;
	return 0;
}
EXPORT_SYMBOL(nubus_readdir);

int nubus_rewinddir(struct nubus_dir *dir)
{
	dir->ptr = dir->base;
	dir->done = 0;
	return 0;
}
EXPORT_SYMBOL(nubus_rewinddir);

/* Driver interface functions, more or less like in pci.c */

struct nubus_rsrc *nubus_first_rsrc_or_null(void)
{
	return list_first_entry_or_null(&nubus_func_rsrcs, struct nubus_rsrc,
					list);
}
EXPORT_SYMBOL(nubus_first_rsrc_or_null);

struct nubus_rsrc *nubus_next_rsrc_or_null(struct nubus_rsrc *from)
{
	if (list_is_last(&from->list, &nubus_func_rsrcs))
		return NULL;
	return list_next_entry(from, list);
}
EXPORT_SYMBOL(nubus_next_rsrc_or_null);

int
nubus_find_rsrc(struct nubus_dir *dir, unsigned char rsrc_type,
		struct nubus_dirent *ent)
{
	while (nubus_readdir(dir, ent) != -1) {
		if (ent->type == rsrc_type)
			return 0;
	}
	return -1;
}
EXPORT_SYMBOL(nubus_find_rsrc);

/* Initialization functions - decide which slots contain stuff worth
   looking at, and print out lots and lots of information from the
   resource blocks. */

static int __init nubus_get_block_rsrc_dir(struct nubus_board *board,
					   struct proc_dir_entry *procdir,
					   const struct nubus_dirent *parent)
{
	struct nubus_dir dir;
	struct nubus_dirent ent;

	nubus_get_subdir(parent, &dir);
	dir.procdir = nubus_proc_add_rsrc_dir(procdir, parent, board);

	while (nubus_readdir(&dir, &ent) != -1) {
		u32 size;

		nubus_get_rsrc_mem(&size, &ent, 4);
		pr_debug("        block (0x%x), size %d\n", ent.type, size);
		nubus_proc_add_rsrc_mem(dir.procdir, &ent, size);
	}
	return 0;
}

static int __init nubus_get_display_vidmode(struct nubus_board *board,
					    struct proc_dir_entry *procdir,
					    const struct nubus_dirent *parent)
{
	struct nubus_dir dir;
	struct nubus_dirent ent;

	nubus_get_subdir(parent, &dir);
	dir.procdir = nubus_proc_add_rsrc_dir(procdir, parent, board);

	while (nubus_readdir(&dir, &ent) != -1) {
		switch (ent.type) {
		case 1: /* mVidParams */
		case 2: /* mTable */
		{
			u32 size;

			nubus_get_rsrc_mem(&size, &ent, 4);
			pr_debug("        block (0x%x), size %d\n", ent.type,
				size);
			nubus_proc_add_rsrc_mem(dir.procdir, &ent, size);
			break;
		}
		default:
			pr_debug("        unknown resource 0x%02x, data 0x%06x\n",
				ent.type, ent.data);
			nubus_proc_add_rsrc_mem(dir.procdir, &ent, 0);
		}
	}
	return 0;
}

static int __init nubus_get_display_resource(struct nubus_rsrc *fres,
					     struct proc_dir_entry *procdir,
					     const struct nubus_dirent *ent)
{
	switch (ent->type) {
	case NUBUS_RESID_GAMMADIR:
		pr_debug("    gamma directory offset: 0x%06x\n", ent->data);
		nubus_get_block_rsrc_dir(fres->board, procdir, ent);
		break;
	case 0x0080 ... 0x0085:
		pr_debug("    mode 0x%02x info offset: 0x%06x\n",
			ent->type, ent->data);
		nubus_get_display_vidmode(fres->board, procdir, ent);
		break;
	default:
		pr_debug("    unknown resource 0x%02x, data 0x%06x\n",
			ent->type, ent->data);
		nubus_proc_add_rsrc_mem(procdir, ent, 0);
	}
	return 0;
}

static int __init nubus_get_network_resource(struct nubus_rsrc *fres,
					     struct proc_dir_entry *procdir,
					     const struct nubus_dirent *ent)
{
	switch (ent->type) {
	case NUBUS_RESID_MAC_ADDRESS:
	{
		char addr[6];

		nubus_get_rsrc_mem(addr, ent, 6);
		pr_debug("    MAC address: %pM\n", addr);
		nubus_proc_add_rsrc_mem(procdir, ent, 6);
		break;
	}
	default:
		pr_debug("    unknown resource 0x%02x, data 0x%06x\n",
			ent->type, ent->data);
		nubus_proc_add_rsrc_mem(procdir, ent, 0);
	}
	return 0;
}

static int __init nubus_get_cpu_resource(struct nubus_rsrc *fres,
					 struct proc_dir_entry *procdir,
					 const struct nubus_dirent *ent)
{
	switch (ent->type) {
	case NUBUS_RESID_MEMINFO:
	{
		unsigned long meminfo[2];

		nubus_get_rsrc_mem(&meminfo, ent, 8);
		pr_debug("    memory: [ 0x%08lx 0x%08lx ]\n",
			meminfo[0], meminfo[1]);
		nubus_proc_add_rsrc_mem(procdir, ent, 8);
		break;
	}
	case NUBUS_RESID_ROMINFO:
	{
		unsigned long rominfo[2];

		nubus_get_rsrc_mem(&rominfo, ent, 8);
		pr_debug("    ROM:    [ 0x%08lx 0x%08lx ]\n",
			rominfo[0], rominfo[1]);
		nubus_proc_add_rsrc_mem(procdir, ent, 8);
		break;
	}
	default:
		pr_debug("    unknown resource 0x%02x, data 0x%06x\n",
			ent->type, ent->data);
		nubus_proc_add_rsrc_mem(procdir, ent, 0);
	}
	return 0;
}

static int __init nubus_get_private_resource(struct nubus_rsrc *fres,
					     struct proc_dir_entry *procdir,
					     const struct nubus_dirent *ent)
{
	switch (fres->category) {
	case NUBUS_CAT_DISPLAY:
		nubus_get_display_resource(fres, procdir, ent);
		break;
	case NUBUS_CAT_NETWORK:
		nubus_get_network_resource(fres, procdir, ent);
		break;
	case NUBUS_CAT_CPU:
		nubus_get_cpu_resource(fres, procdir, ent);
		break;
	default:
		pr_debug("    unknown resource 0x%02x, data 0x%06x\n",
			ent->type, ent->data);
		nubus_proc_add_rsrc_mem(procdir, ent, 0);
	}
	return 0;
}

static struct nubus_rsrc * __init
nubus_get_functional_resource(struct nubus_board *board, int slot,
			      const struct nubus_dirent *parent)
{
	struct nubus_dir dir;
	struct nubus_dirent ent;
	struct nubus_rsrc *fres;

	pr_debug("  Functional resource 0x%02x:\n", parent->type);
	nubus_get_subdir(parent, &dir);
	dir.procdir = nubus_proc_add_rsrc_dir(board->procdir, parent, board);

	/* Actually we should probably panic if this fails */
	fres = kzalloc(sizeof(*fres), GFP_ATOMIC);
	if (!fres)
		return NULL;
	fres->resid = parent->type;
	fres->directory = dir.base;
	fres->board = board;

	while (nubus_readdir(&dir, &ent) != -1) {
		switch (ent.type) {
		case NUBUS_RESID_TYPE:
		{
			unsigned short nbtdata[4];

			nubus_get_rsrc_mem(nbtdata, &ent, 8);
			fres->category = nbtdata[0];
			fres->type     = nbtdata[1];
			fres->dr_sw    = nbtdata[2];
			fres->dr_hw    = nbtdata[3];
			pr_debug("    type: [cat 0x%x type 0x%x sw 0x%x hw 0x%x]\n",
				nbtdata[0], nbtdata[1], nbtdata[2], nbtdata[3]);
			nubus_proc_add_rsrc_mem(dir.procdir, &ent, 8);
			break;
		}
		case NUBUS_RESID_NAME:
		{
			char name[64];
			unsigned int len;

			len = nubus_get_rsrc_str(name, &ent, sizeof(name));
			pr_debug("    name: %s\n", name);
			nubus_proc_add_rsrc_mem(dir.procdir, &ent, len + 1);
			break;
		}
		case NUBUS_RESID_DRVRDIR:
		{
			/* MacOS driver.  If we were NetBSD we might
			   use this :-) */
			pr_debug("    driver directory offset: 0x%06x\n",
				ent.data);
			nubus_get_block_rsrc_dir(board, dir.procdir, &ent);
			break;
		}
		case NUBUS_RESID_MINOR_BASEOS:
		{
			/* We will need this in order to support
			   multiple framebuffers.  It might be handy
			   for Ethernet as well */
			u32 base_offset;

			nubus_get_rsrc_mem(&base_offset, &ent, 4);
			pr_debug("    memory offset: 0x%08x\n", base_offset);
			nubus_proc_add_rsrc_mem(dir.procdir, &ent, 4);
			break;
		}
		case NUBUS_RESID_MINOR_LENGTH:
		{
			/* Ditto */
			u32 length;

			nubus_get_rsrc_mem(&length, &ent, 4);
			pr_debug("    memory length: 0x%08x\n", length);
			nubus_proc_add_rsrc_mem(dir.procdir, &ent, 4);
			break;
		}
		case NUBUS_RESID_FLAGS:
			pr_debug("    flags: 0x%06x\n", ent.data);
			nubus_proc_add_rsrc(dir.procdir, &ent);
			break;
		case NUBUS_RESID_HWDEVID:
			pr_debug("    hwdevid: 0x%06x\n", ent.data);
			nubus_proc_add_rsrc(dir.procdir, &ent);
			break;
		default:
			/* Local/Private resources have their own
			   function */
			nubus_get_private_resource(fres, dir.procdir, &ent);
		}
	}

	return fres;
}

/* This is *really* cool. */
static int __init nubus_get_icon(struct nubus_board *board,
				 struct proc_dir_entry *procdir,
				 const struct nubus_dirent *ent)
{
	/* Should be 32x32 if my memory serves me correctly */
	u32 icon[32];
	int i;

	nubus_get_rsrc_mem(&icon, ent, 128);
	pr_debug("    icon:\n");
	for (i = 0; i < 8; i++)
		pr_debug("        %08x %08x %08x %08x\n",
			icon[i * 4 + 0], icon[i * 4 + 1],
			icon[i * 4 + 2], icon[i * 4 + 3]);
	nubus_proc_add_rsrc_mem(procdir, ent, 128);

	return 0;
}

static int __init nubus_get_vendorinfo(struct nubus_board *board,
				       struct proc_dir_entry *procdir,
				       const struct nubus_dirent *parent)
{
	struct nubus_dir dir;
	struct nubus_dirent ent;
	static char *vendor_fields[6] = { "ID", "serial", "revision",
	                                  "part", "date", "unknown field" };

	pr_debug("    vendor info:\n");
	nubus_get_subdir(parent, &dir);
	dir.procdir = nubus_proc_add_rsrc_dir(procdir, parent, board);

	while (nubus_readdir(&dir, &ent) != -1) {
		char name[64];
		unsigned int len;

		/* These are all strings, we think */
		len = nubus_get_rsrc_str(name, &ent, sizeof(name));
		if (ent.type < 1 || ent.type > 5)
			ent.type = 5;
		pr_debug("    %s: %s\n", vendor_fields[ent.type - 1], name);
		nubus_proc_add_rsrc_mem(dir.procdir, &ent, len + 1);
	}
	return 0;
}

static int __init nubus_get_board_resource(struct nubus_board *board, int slot,
					   const struct nubus_dirent *parent)
{
	struct nubus_dir dir;
	struct nubus_dirent ent;

	pr_debug("  Board resource 0x%02x:\n", parent->type);
	nubus_get_subdir(parent, &dir);
	dir.procdir = nubus_proc_add_rsrc_dir(board->procdir, parent, board);

	while (nubus_readdir(&dir, &ent) != -1) {
		switch (ent.type) {
		case NUBUS_RESID_TYPE:
		{
			unsigned short nbtdata[4];
			/* This type is always the same, and is not
			   useful except insofar as it tells us that
			   we really are looking at a board resource. */
			nubus_get_rsrc_mem(nbtdata, &ent, 8);
			pr_debug("    type: [cat 0x%x type 0x%x sw 0x%x hw 0x%x]\n",
				nbtdata[0], nbtdata[1], nbtdata[2], nbtdata[3]);
			if (nbtdata[0] != 1 || nbtdata[1] != 0 ||
			    nbtdata[2] != 0 || nbtdata[3] != 0)
				pr_err("Slot %X: sResource is not a board resource!\n",
				       slot);
			nubus_proc_add_rsrc_mem(dir.procdir, &ent, 8);
			break;
		}
		case NUBUS_RESID_NAME:
		{
			unsigned int len;

			len = nubus_get_rsrc_str(board->name, &ent,
						 sizeof(board->name));
			pr_debug("    name: %s\n", board->name);
			nubus_proc_add_rsrc_mem(dir.procdir, &ent, len + 1);
			break;
		}
		case NUBUS_RESID_ICON:
			nubus_get_icon(board, dir.procdir, &ent);
			break;
		case NUBUS_RESID_BOARDID:
			pr_debug("    board id: 0x%x\n", ent.data);
			nubus_proc_add_rsrc(dir.procdir, &ent);
			break;
		case NUBUS_RESID_PRIMARYINIT:
			pr_debug("    primary init offset: 0x%06x\n", ent.data);
			nubus_proc_add_rsrc(dir.procdir, &ent);
			break;
		case NUBUS_RESID_VENDORINFO:
			nubus_get_vendorinfo(board, dir.procdir, &ent);
			break;
		case NUBUS_RESID_FLAGS:
			pr_debug("    flags: 0x%06x\n", ent.data);
			nubus_proc_add_rsrc(dir.procdir, &ent);
			break;
		case NUBUS_RESID_HWDEVID:
			pr_debug("    hwdevid: 0x%06x\n", ent.data);
			nubus_proc_add_rsrc(dir.procdir, &ent);
			break;
		case NUBUS_RESID_SECONDINIT:
			pr_debug("    secondary init offset: 0x%06x\n",
				 ent.data);
			nubus_proc_add_rsrc(dir.procdir, &ent);
			break;
			/* WTF isn't this in the functional resources? */
		case NUBUS_RESID_VIDNAMES:
			pr_debug("    vidnames directory offset: 0x%06x\n",
				ent.data);
			nubus_get_block_rsrc_dir(board, dir.procdir, &ent);
			break;
			/* Same goes for this */
		case NUBUS_RESID_VIDMODES:
			pr_debug("    video mode parameter directory offset: 0x%06x\n",
				ent.data);
			nubus_proc_add_rsrc(dir.procdir, &ent);
			break;
		default:
			pr_debug("    unknown resource 0x%02x, data 0x%06x\n",
				ent.type, ent.data);
			nubus_proc_add_rsrc_mem(dir.procdir, &ent, 0);
		}
	}
	return 0;
}

static void __init nubus_add_board(int slot, int bytelanes)
{
	struct nubus_board *board;
	unsigned char *rp;
	unsigned long dpat;
	struct nubus_dir dir;
	struct nubus_dirent ent;
	int prev_resid = -1;

	/* Move to the start of the format block */
	rp = nubus_rom_addr(slot);
	nubus_rewind(&rp, FORMAT_BLOCK_SIZE, bytelanes);

	/* Actually we should probably panic if this fails */
	if ((board = kzalloc(sizeof(*board), GFP_ATOMIC)) == NULL)
		return;
	board->fblock = rp;

	/* Dump the format block for debugging purposes */
	pr_debug("Slot %X, format block at 0x%p:\n", slot, rp);
	pr_debug("%08lx\n", nubus_get_rom(&rp, 4, bytelanes));
	pr_debug("%08lx\n", nubus_get_rom(&rp, 4, bytelanes));
	pr_debug("%08lx\n", nubus_get_rom(&rp, 4, bytelanes));
	pr_debug("%02lx\n", nubus_get_rom(&rp, 1, bytelanes));
	pr_debug("%02lx\n", nubus_get_rom(&rp, 1, bytelanes));
	pr_debug("%08lx\n", nubus_get_rom(&rp, 4, bytelanes));
	pr_debug("%02lx\n", nubus_get_rom(&rp, 1, bytelanes));
	pr_debug("%02lx\n", nubus_get_rom(&rp, 1, bytelanes));
	rp = board->fblock;

	board->slot = slot;
	board->slot_addr = (unsigned long)nubus_slot_addr(slot);
	board->doffset = nubus_get_rom(&rp, 4, bytelanes);
	/* rom_length is *supposed* to be the total length of the
	 * ROM.  In practice it is the "amount of ROM used to compute
	 * the CRC."  So some jokers decide to set it to zero and
	 * set the crc to zero so they don't have to do any math.
	 * See the Performa 460 ROM, for example.  Those Apple "engineers".
	 */
	board->rom_length = nubus_get_rom(&rp, 4, bytelanes);
	board->crc = nubus_get_rom(&rp, 4, bytelanes);
	board->rev = nubus_get_rom(&rp, 1, bytelanes);
	board->format = nubus_get_rom(&rp, 1, bytelanes);
	board->lanes = bytelanes;

	/* Directory offset should be small and negative... */
	if (!(board->doffset & 0x00FF0000))
		pr_warn("Slot %X: Dodgy doffset!\n", slot);
	dpat = nubus_get_rom(&rp, 4, bytelanes);
	if (dpat != NUBUS_TEST_PATTERN)
		pr_warn("Slot %X: Wrong test pattern %08lx!\n", slot, dpat);

	/*
	 *	I wonder how the CRC is meant to work -
	 *		any takers ?
	 * CSA: According to MAC docs, not all cards pass the CRC anyway,
	 * since the initial Macintosh ROM releases skipped the check.
	 */

	/* Set up the directory pointer */
	board->directory = board->fblock;
	nubus_move(&board->directory, nubus_expand32(board->doffset),
	           board->lanes);

	nubus_get_root_dir(board, &dir);

	/* We're ready to rock */
	pr_debug("Slot %X resources:\n", slot);

	/* Each slot should have one board resource and any number of
	 * functional resources.  So we'll fill in some fields in the
	 * struct nubus_board from the board resource, then walk down
	 * the list of functional resources, spinning out a nubus_rsrc
	 * for each of them.
	 */
	if (nubus_readdir(&dir, &ent) == -1) {
		/* We can't have this! */
		pr_err("Slot %X: Board resource not found!\n", slot);
		kfree(board);
		return;
	}

	if (ent.type < 1 || ent.type > 127)
		pr_warn("Slot %X: Board resource ID is invalid!\n", slot);

	board->procdir = nubus_proc_add_board(board);

	nubus_get_board_resource(board, slot, &ent);

	while (nubus_readdir(&dir, &ent) != -1) {
		struct nubus_rsrc *fres;

		fres = nubus_get_functional_resource(board, slot, &ent);
		if (fres == NULL)
			continue;

		/* Resources should appear in ascending ID order. This sanity
		 * check prevents duplicate resource IDs.
		 */
		if (fres->resid <= prev_resid) {
			kfree(fres);
			continue;
		}
		prev_resid = fres->resid;

		list_add_tail(&fres->list, &nubus_func_rsrcs);
	}

	if (nubus_device_register(board))
		put_device(&board->dev);
}

static void __init nubus_probe_slot(int slot)
{
	unsigned char dp;
	unsigned char *rp;
	int i;

	rp = nubus_rom_addr(slot);
	for (i = 4; i; i--) {
		rp--;
		if (!hwreg_present(rp))
			continue;

		dp = *rp;

		/* The last byte of the format block consists of two
		   nybbles which are "mirror images" of each other.
		   These show us the valid bytelanes */
		if ((((dp >> 4) ^ dp) & 0x0F) != 0x0F)
			continue;
		/* Check that this value is actually *on* one of the
		   bytelanes it claims are valid! */
		if (not_useful(rp, dp))
			continue;

		/* Looks promising.  Let's put it on the list. */
		nubus_add_board(slot, dp);

		return;
	}
}

static void __init nubus_scan_bus(void)
{
	int slot;

	pr_info("NuBus: Scanning NuBus slots.\n");
	for (slot = 9; slot < 15; slot++) {
		nubus_probe_slot(slot);
	}
}

static int __init nubus_init(void)
{
	int err;

	if (!MACH_IS_MAC)
		return 0;

<<<<<<< HEAD
	pr_info("NuBus: Scanning NuBus slots.\n");
	nubus_devices = NULL;
	nubus_boards = NULL;
	nubus_scan_bus();
=======
>>>>>>> 5fa4ec9c
	nubus_proc_init();
	err = nubus_bus_register();
	if (err)
		return err;
	nubus_scan_bus();
	return 0;
}

subsys_initcall(nubus_init);<|MERGE_RESOLUTION|>--- conflicted
+++ resolved
@@ -874,13 +874,6 @@
 	if (!MACH_IS_MAC)
 		return 0;
 
-<<<<<<< HEAD
-	pr_info("NuBus: Scanning NuBus slots.\n");
-	nubus_devices = NULL;
-	nubus_boards = NULL;
-	nubus_scan_bus();
-=======
->>>>>>> 5fa4ec9c
 	nubus_proc_init();
 	err = nubus_bus_register();
 	if (err)
