--- conflicted
+++ resolved
@@ -148,11 +148,7 @@
 	return 0;
 
 err_dereg:
-<<<<<<< HEAD
-	ib_dereg_mr_user(mr, &attrs->driver_udata);
-=======
 	ib_dereg_mr_user(mr, uverbs_get_cleared_udata(attrs));
->>>>>>> 4b972a01
 
 	return ret;
 }
