--- conflicted
+++ resolved
@@ -34,7 +34,6 @@
 
 extern struct dt_info *parser_output;
 extern bool treesource_error;
-extern unsigned int the_versionflags;
 %}
 
 %union {
@@ -75,14 +74,8 @@
 
 %type <data> propdata
 %type <data> propdataprefix
-<<<<<<< HEAD
-%type <flags> versioninfo
-%type <flags> plugindecl
-%type <flags> oldplugindecl
-=======
 %type <flags> header
 %type <flags> headers
->>>>>>> 863b8ff9
 %type <re> memreserve
 %type <re> memreserves
 %type <array> arrayprefix
@@ -113,44 +106,6 @@
 %%
 
 sourcefile:
-<<<<<<< HEAD
-	  versioninfo ';' oldplugindecl memreserves devicetree
-		{
-			the_boot_info = build_boot_info($1 | $3, $4, $5,
-							guess_boot_cpuid($5));
-		}
-	;
-
-versioninfo:
-	DT_V1 plugindecl
-		{
-			the_versionflags |= VF_DT_V1 | $2;
-			$$ = the_versionflags;
-		}
-	;
-
-plugindecl:
-	DT_PLUGIN
-		{
-			the_versionflags |= VF_PLUGIN;
-			$$ = VF_PLUGIN;
-		}
-	| /* empty */
-		{
-			$$ = 0;
-		}
-	;
-
-oldplugindecl:
-	DT_PLUGIN ';'
-		{
-			the_versionflags |= VF_PLUGIN;
-			$$ = VF_PLUGIN;
-		}
-	| /* empty */
-		{
-			$$ = 0;
-=======
 	  headers memreserves devicetree
 		{
 			parser_output = build_dt_info($1, $2, $3,
@@ -176,7 +131,6 @@
 			if ($2 != $1)
 				ERROR(&@2, "Header flags don't match earlier ones");
 			$$ = $1;
->>>>>>> 863b8ff9
 		}
 	;
 
@@ -228,14 +182,10 @@
 		{
 			struct node *target = get_node_by_ref($1, $2);
 
-			if (target) {
+			if (target)
 				merge_nodes(target, $3);
-			} else {
-				if (the_versionflags & VF_PLUGIN)
-					add_orphan_node($1, $3, $2);
-				else
-					ERROR(&@2, "Label or path %s not found", $2);
-			}
+			else
+				ERROR(&@2, "Label or path %s not found", $2);
 			$$ = $1;
 		}
 	| devicetree DT_DEL_NODE DT_REF ';'
@@ -249,11 +199,6 @@
 
 
 			$$ = $1;
-		}
-	| /* empty */
-		{
-			/* build empty node */
-			$$ = name_node(build_node(NULL, NULL), "");
 		}
 	;
 
