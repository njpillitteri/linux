/* Simple code to turn various tables in an ELF file into alias definitions.
 * This deals with kernel datastructures where they should be
 * dealt with: in the kernel source.
 *
 * Copyright 2002-2003  Rusty Russell, IBM Corporation
 *           2003       Kai Germaschewski
 *
 *
 * This software may be used and distributed according to the terms
 * of the GNU General Public License, incorporated herein by reference.
 */

#include "modpost.h"

/* We use the ELF typedefs for kernel_ulong_t but bite the bullet and
 * use either stdint.h or inttypes.h for the rest. */
#if KERNEL_ELFCLASS == ELFCLASS32
typedef Elf32_Addr	kernel_ulong_t;
#define BITS_PER_LONG 32
#else
typedef Elf64_Addr	kernel_ulong_t;
#define BITS_PER_LONG 64
#endif
#ifdef __sun__
#include <inttypes.h>
#else
#include <stdint.h>
#endif

#include <ctype.h>

typedef uint32_t	__u32;
typedef uint16_t	__u16;
typedef unsigned char	__u8;

/* Big exception to the "don't include kernel headers into userspace, which
 * even potentially has different endianness and word sizes, since
 * we handle those differences explicitly below */
#include "../../include/linux/mod_devicetable.h"

#define ADD(str, sep, cond, field)                              \
do {                                                            \
        strcat(str, sep);                                       \
        if (cond)                                               \
                sprintf(str + strlen(str),                      \
                        sizeof(field) == 1 ? "%02X" :           \
                        sizeof(field) == 2 ? "%04X" :           \
                        sizeof(field) == 4 ? "%08X" : "",       \
                        field);                                 \
        else                                                    \
                sprintf(str + strlen(str), "*");                \
} while(0)

/**
 * Check that sizeof(device_id type) are consistent with size of section
 * in .o file. If in-consistent then userspace and kernel does not agree
 * on actual size which is a bug.
 **/
static void device_id_size_check(const char *modname, const char *device_id,
				 unsigned long size, unsigned long id_size)
{
	if (size % id_size || size < id_size) {
		fatal("%s: sizeof(struct %s_device_id)=%lu is not a modulo "
		      "of the size of section __mod_%s_device_table=%lu.\n"
		      "Fix definition of struct %s_device_id "
		      "in mod_devicetable.h\n",
		      modname, device_id, id_size, device_id, size, device_id);
	}
}

/* USB is special because the bcdDevice can be matched against a numeric range */
/* Looks like "usb:vNpNdNdcNdscNdpNicNiscNipN" */
static void do_usb_entry(struct usb_device_id *id,
			 unsigned int bcdDevice_initial, int bcdDevice_initial_digits,
			 unsigned char range_lo, unsigned char range_hi,
			 struct module *mod)
{
	char alias[500];
	strcpy(alias, "usb:");
	ADD(alias, "v", id->match_flags&USB_DEVICE_ID_MATCH_VENDOR,
	    id->idVendor);
	ADD(alias, "p", id->match_flags&USB_DEVICE_ID_MATCH_PRODUCT,
	    id->idProduct);

	strcat(alias, "d");
	if (bcdDevice_initial_digits)
		sprintf(alias + strlen(alias), "%0*X",
			bcdDevice_initial_digits, bcdDevice_initial);
	if (range_lo == range_hi)
		sprintf(alias + strlen(alias), "%u", range_lo);
	else if (range_lo > 0 || range_hi < 9)
		sprintf(alias + strlen(alias), "[%u-%u]", range_lo, range_hi);
	if (bcdDevice_initial_digits < (sizeof(id->bcdDevice_lo) * 2 - 1))
		strcat(alias, "*");

	ADD(alias, "dc", id->match_flags&USB_DEVICE_ID_MATCH_DEV_CLASS,
	    id->bDeviceClass);
	ADD(alias, "dsc",
	    id->match_flags&USB_DEVICE_ID_MATCH_DEV_SUBCLASS,
	    id->bDeviceSubClass);
	ADD(alias, "dp",
	    id->match_flags&USB_DEVICE_ID_MATCH_DEV_PROTOCOL,
	    id->bDeviceProtocol);
	ADD(alias, "ic",
	    id->match_flags&USB_DEVICE_ID_MATCH_INT_CLASS,
	    id->bInterfaceClass);
	ADD(alias, "isc",
	    id->match_flags&USB_DEVICE_ID_MATCH_INT_SUBCLASS,
	    id->bInterfaceSubClass);
	ADD(alias, "ip",
	    id->match_flags&USB_DEVICE_ID_MATCH_INT_PROTOCOL,
	    id->bInterfaceProtocol);

	/* Always end in a wildcard, for future extension */
	if (alias[strlen(alias)-1] != '*')
		strcat(alias, "*");
	buf_printf(&mod->dev_table_buf,
		   "MODULE_ALIAS(\"%s\");\n", alias);
}

static void do_usb_entry_multi(struct usb_device_id *id, struct module *mod)
{
	unsigned int devlo, devhi;
	unsigned char chi, clo;
	int ndigits;

	id->match_flags = TO_NATIVE(id->match_flags);
	id->idVendor = TO_NATIVE(id->idVendor);
	id->idProduct = TO_NATIVE(id->idProduct);

	devlo = id->match_flags & USB_DEVICE_ID_MATCH_DEV_LO ?
		TO_NATIVE(id->bcdDevice_lo) : 0x0U;
	devhi = id->match_flags & USB_DEVICE_ID_MATCH_DEV_HI ?
		TO_NATIVE(id->bcdDevice_hi) : ~0x0U;

	/*
	 * Some modules (visor) have empty slots as placeholder for
	 * run-time specification that results in catch-all alias
	 */
	if (!(id->idVendor | id->bDeviceClass | id->bInterfaceClass))
		return;

	/* Convert numeric bcdDevice range into fnmatch-able pattern(s) */
	for (ndigits = sizeof(id->bcdDevice_lo) * 2 - 1; devlo <= devhi; ndigits--) {
		clo = devlo & 0xf;
		chi = devhi & 0xf;
		if (chi > 9)	/* it's bcd not hex */
			chi = 9;
		devlo >>= 4;
		devhi >>= 4;

		if (devlo == devhi || !ndigits) {
			do_usb_entry(id, devlo, ndigits, clo, chi, mod);
			break;
		}

		if (clo > 0)
			do_usb_entry(id, devlo++, ndigits, clo, 9, mod);

		if (chi < 9)
			do_usb_entry(id, devhi--, ndigits, 0, chi, mod);
	}
}

static void do_usb_table(void *symval, unsigned long size,
			 struct module *mod)
{
	unsigned int i;
	const unsigned long id_size = sizeof(struct usb_device_id);

	device_id_size_check(mod->name, "usb", size, id_size);

	/* Leave last one: it's the terminator. */
	size -= id_size;

	for (i = 0; i < size; i += id_size)
		do_usb_entry_multi(symval + i, mod);
}

/* Looks like: ieee1394:venNmoNspNverN */
static int do_ieee1394_entry(const char *filename,
			     struct ieee1394_device_id *id, char *alias)
{
	id->match_flags = TO_NATIVE(id->match_flags);
	id->vendor_id = TO_NATIVE(id->vendor_id);
	id->model_id = TO_NATIVE(id->model_id);
	id->specifier_id = TO_NATIVE(id->specifier_id);
	id->version = TO_NATIVE(id->version);

	strcpy(alias, "ieee1394:");
	ADD(alias, "ven", id->match_flags & IEEE1394_MATCH_VENDOR_ID,
	    id->vendor_id);
	ADD(alias, "mo", id->match_flags & IEEE1394_MATCH_MODEL_ID,
	    id->model_id);
	ADD(alias, "sp", id->match_flags & IEEE1394_MATCH_SPECIFIER_ID,
	    id->specifier_id);
	ADD(alias, "ver", id->match_flags & IEEE1394_MATCH_VERSION,
	    id->version);

	return 1;
}

/* Looks like: pci:vNdNsvNsdNbcNscNiN. */
static int do_pci_entry(const char *filename,
			struct pci_device_id *id, char *alias)
{
	/* Class field can be divided into these three. */
	unsigned char baseclass, subclass, interface,
		baseclass_mask, subclass_mask, interface_mask;

	id->vendor = TO_NATIVE(id->vendor);
	id->device = TO_NATIVE(id->device);
	id->subvendor = TO_NATIVE(id->subvendor);
	id->subdevice = TO_NATIVE(id->subdevice);
	id->class = TO_NATIVE(id->class);
	id->class_mask = TO_NATIVE(id->class_mask);

	strcpy(alias, "pci:");
	ADD(alias, "v", id->vendor != PCI_ANY_ID, id->vendor);
	ADD(alias, "d", id->device != PCI_ANY_ID, id->device);
	ADD(alias, "sv", id->subvendor != PCI_ANY_ID, id->subvendor);
	ADD(alias, "sd", id->subdevice != PCI_ANY_ID, id->subdevice);

	baseclass = (id->class) >> 16;
	baseclass_mask = (id->class_mask) >> 16;
	subclass = (id->class) >> 8;
	subclass_mask = (id->class_mask) >> 8;
	interface = id->class;
	interface_mask = id->class_mask;

	if ((baseclass_mask != 0 && baseclass_mask != 0xFF)
	    || (subclass_mask != 0 && subclass_mask != 0xFF)
	    || (interface_mask != 0 && interface_mask != 0xFF)) {
		warn("Can't handle masks in %s:%04X\n",
		     filename, id->class_mask);
		return 0;
	}

	ADD(alias, "bc", baseclass_mask == 0xFF, baseclass);
	ADD(alias, "sc", subclass_mask == 0xFF, subclass);
	ADD(alias, "i", interface_mask == 0xFF, interface);
	return 1;
}

/* looks like: "ccw:tNmNdtNdmN" */
static int do_ccw_entry(const char *filename,
			struct ccw_device_id *id, char *alias)
{
	id->match_flags = TO_NATIVE(id->match_flags);
	id->cu_type = TO_NATIVE(id->cu_type);
	id->cu_model = TO_NATIVE(id->cu_model);
	id->dev_type = TO_NATIVE(id->dev_type);
	id->dev_model = TO_NATIVE(id->dev_model);

	strcpy(alias, "ccw:");
	ADD(alias, "t", id->match_flags&CCW_DEVICE_ID_MATCH_CU_TYPE,
	    id->cu_type);
	ADD(alias, "m", id->match_flags&CCW_DEVICE_ID_MATCH_CU_MODEL,
	    id->cu_model);
	ADD(alias, "dt", id->match_flags&CCW_DEVICE_ID_MATCH_DEVICE_TYPE,
	    id->dev_type);
	ADD(alias, "dm", id->match_flags&CCW_DEVICE_ID_MATCH_DEVICE_MODEL,
	    id->dev_model);
	return 1;
}

/* looks like: "ap:tN" */
static int do_ap_entry(const char *filename,
		       struct ap_device_id *id, char *alias)
{
	sprintf(alias, "ap:t%02X", id->dev_type);
	return 1;
}

/* Looks like: "serio:tyNprNidNexN" */
static int do_serio_entry(const char *filename,
			  struct serio_device_id *id, char *alias)
{
	id->type = TO_NATIVE(id->type);
	id->proto = TO_NATIVE(id->proto);
	id->id = TO_NATIVE(id->id);
	id->extra = TO_NATIVE(id->extra);

	strcpy(alias, "serio:");
	ADD(alias, "ty", id->type != SERIO_ANY, id->type);
	ADD(alias, "pr", id->proto != SERIO_ANY, id->proto);
	ADD(alias, "id", id->id != SERIO_ANY, id->id);
	ADD(alias, "ex", id->extra != SERIO_ANY, id->extra);

	return 1;
}

/* looks like: "acpi:ACPI0003 or acpi:PNP0C0B" or "acpi:LNXVIDEO" */
static int do_acpi_entry(const char *filename,
			struct acpi_device_id *id, char *alias)
{
	sprintf(alias, "acpi*:%s:", id->id);
	return 1;
}

/* looks like: "pnp:dD" */
static int do_pnp_entry(const char *filename,
			struct pnp_device_id *id, char *alias)
{
	sprintf(alias, "pnp:d%s", id->id);
	return 1;
}

/* looks like: "pnp:cCdD..." */
static int do_pnp_card_entry(const char *filename,
			struct pnp_card_device_id *id, char *alias)
{
	int i;

	sprintf(alias, "pnp:c%s", id->id);
	for (i = 0; i < PNP_MAX_DEVICES; i++) {
		if (! *id->devs[i].id)
			break;
		sprintf(alias + strlen(alias), "d%s", id->devs[i].id);
	}
	return 1;
}

/* Looks like: pcmcia:mNcNfNfnNpfnNvaNvbNvcNvdN. */
static int do_pcmcia_entry(const char *filename,
			   struct pcmcia_device_id *id, char *alias)
{
	unsigned int i;

	id->match_flags = TO_NATIVE(id->match_flags);
	id->manf_id = TO_NATIVE(id->manf_id);
	id->card_id = TO_NATIVE(id->card_id);
	id->func_id = TO_NATIVE(id->func_id);
	id->function = TO_NATIVE(id->function);
	id->device_no = TO_NATIVE(id->device_no);

	for (i=0; i<4; i++) {
		id->prod_id_hash[i] = TO_NATIVE(id->prod_id_hash[i]);
       }

       strcpy(alias, "pcmcia:");
       ADD(alias, "m", id->match_flags & PCMCIA_DEV_ID_MATCH_MANF_ID,
	   id->manf_id);
       ADD(alias, "c", id->match_flags & PCMCIA_DEV_ID_MATCH_CARD_ID,
	   id->card_id);
       ADD(alias, "f", id->match_flags & PCMCIA_DEV_ID_MATCH_FUNC_ID,
	   id->func_id);
       ADD(alias, "fn", id->match_flags & PCMCIA_DEV_ID_MATCH_FUNCTION,
	   id->function);
       ADD(alias, "pfn", id->match_flags & PCMCIA_DEV_ID_MATCH_DEVICE_NO,
	   id->device_no);
       ADD(alias, "pa", id->match_flags & PCMCIA_DEV_ID_MATCH_PROD_ID1, id->prod_id_hash[0]);
       ADD(alias, "pb", id->match_flags & PCMCIA_DEV_ID_MATCH_PROD_ID2, id->prod_id_hash[1]);
       ADD(alias, "pc", id->match_flags & PCMCIA_DEV_ID_MATCH_PROD_ID3, id->prod_id_hash[2]);
       ADD(alias, "pd", id->match_flags & PCMCIA_DEV_ID_MATCH_PROD_ID4, id->prod_id_hash[3]);

       return 1;
}



static int do_of_entry (const char *filename, struct of_device_id *of, char *alias)
{
    int len;
    char *tmp;
    len = sprintf (alias, "of:N%sT%s",
                    of->name[0] ? of->name : "*",
                    of->type[0] ? of->type : "*");

    if (of->compatible[0])
        sprintf (&alias[len], "%sC%s",
                     of->type[0] ? "*" : "",
                     of->compatible);

    /* Replace all whitespace with underscores */
    for (tmp = alias; tmp && *tmp; tmp++)
        if (isspace (*tmp))
            *tmp = '_';

    return 1;
}

static int do_vio_entry(const char *filename, struct vio_device_id *vio,
		char *alias)
{
	char *tmp;

	sprintf(alias, "vio:T%sS%s", vio->type[0] ? vio->type : "*",
			vio->compat[0] ? vio->compat : "*");

	/* Replace all whitespace with underscores */
	for (tmp = alias; tmp && *tmp; tmp++)
		if (isspace (*tmp))
			*tmp = '_';

	return 1;
}

static int do_i2c_entry(const char *filename, struct i2c_device_id *i2c, char *alias)
{
	strcpy(alias, "i2c:");
	ADD(alias, "id", 1, i2c->id);
	return 1;
}

#define ARRAY_SIZE(x) (sizeof(x) / sizeof((x)[0]))

static void do_input(char *alias,
		     kernel_ulong_t *arr, unsigned int min, unsigned int max)
{
	unsigned int i;

	for (i = min; i < max; i++)
		if (arr[i / BITS_PER_LONG] & (1L << (i%BITS_PER_LONG)))
			sprintf(alias + strlen(alias), "%X,*", i);
}

/* input:b0v0p0e0-eXkXrXaXmXlXsXfXwX where X is comma-separated %02X. */
static int do_input_entry(const char *filename, struct input_device_id *id,
			  char *alias)
{
	sprintf(alias, "input:");

	ADD(alias, "b", id->flags & INPUT_DEVICE_ID_MATCH_BUS, id->bustype);
	ADD(alias, "v", id->flags & INPUT_DEVICE_ID_MATCH_VENDOR, id->vendor);
	ADD(alias, "p", id->flags & INPUT_DEVICE_ID_MATCH_PRODUCT, id->product);
	ADD(alias, "e", id->flags & INPUT_DEVICE_ID_MATCH_VERSION, id->version);

	sprintf(alias + strlen(alias), "-e*");
	if (id->flags & INPUT_DEVICE_ID_MATCH_EVBIT)
		do_input(alias, id->evbit, 0, INPUT_DEVICE_ID_EV_MAX);
	sprintf(alias + strlen(alias), "k*");
	if (id->flags & INPUT_DEVICE_ID_MATCH_KEYBIT)
		do_input(alias, id->keybit,
			 INPUT_DEVICE_ID_KEY_MIN_INTERESTING,
			 INPUT_DEVICE_ID_KEY_MAX);
	sprintf(alias + strlen(alias), "r*");
	if (id->flags & INPUT_DEVICE_ID_MATCH_RELBIT)
		do_input(alias, id->relbit, 0, INPUT_DEVICE_ID_REL_MAX);
	sprintf(alias + strlen(alias), "a*");
	if (id->flags & INPUT_DEVICE_ID_MATCH_ABSBIT)
		do_input(alias, id->absbit, 0, INPUT_DEVICE_ID_ABS_MAX);
	sprintf(alias + strlen(alias), "m*");
	if (id->flags & INPUT_DEVICE_ID_MATCH_MSCIT)
		do_input(alias, id->mscbit, 0, INPUT_DEVICE_ID_MSC_MAX);
	sprintf(alias + strlen(alias), "l*");
	if (id->flags & INPUT_DEVICE_ID_MATCH_LEDBIT)
		do_input(alias, id->ledbit, 0, INPUT_DEVICE_ID_LED_MAX);
	sprintf(alias + strlen(alias), "s*");
	if (id->flags & INPUT_DEVICE_ID_MATCH_SNDBIT)
		do_input(alias, id->sndbit, 0, INPUT_DEVICE_ID_SND_MAX);
	sprintf(alias + strlen(alias), "f*");
	if (id->flags & INPUT_DEVICE_ID_MATCH_FFBIT)
		do_input(alias, id->ffbit, 0, INPUT_DEVICE_ID_FF_MAX);
	sprintf(alias + strlen(alias), "w*");
	if (id->flags & INPUT_DEVICE_ID_MATCH_SWBIT)
		do_input(alias, id->swbit, 0, INPUT_DEVICE_ID_SW_MAX);
	return 1;
}

static int do_eisa_entry(const char *filename, struct eisa_device_id *eisa,
		char *alias)
{
	if (eisa->sig[0])
		sprintf(alias, EISA_DEVICE_MODALIAS_FMT "*", eisa->sig);
	return 1;
}

/* Looks like: parisc:tNhvNrevNsvN */
static int do_parisc_entry(const char *filename, struct parisc_device_id *id,
		char *alias)
{
	id->hw_type = TO_NATIVE(id->hw_type);
	id->hversion = TO_NATIVE(id->hversion);
	id->hversion_rev = TO_NATIVE(id->hversion_rev);
	id->sversion = TO_NATIVE(id->sversion);

	strcpy(alias, "parisc:");
	ADD(alias, "t", id->hw_type != PA_HWTYPE_ANY_ID, id->hw_type);
	ADD(alias, "hv", id->hversion != PA_HVERSION_ANY_ID, id->hversion);
	ADD(alias, "rev", id->hversion_rev != PA_HVERSION_REV_ANY_ID, id->hversion_rev);
	ADD(alias, "sv", id->sversion != PA_SVERSION_ANY_ID, id->sversion);

	return 1;
}

<<<<<<< HEAD
/* Looks like: sdio:cNvNdN. */
static int do_sdio_entry(const char *filename,
			struct sdio_device_id *id, char *alias)
{
	id->class = TO_NATIVE(id->class);
	id->vendor = TO_NATIVE(id->vendor);
	id->device = TO_NATIVE(id->device);

	strcpy(alias, "sdio:");
	ADD(alias, "c", id->class != (__u8)SDIO_ANY_ID, id->class);
	ADD(alias, "v", id->vendor != (__u16)SDIO_ANY_ID, id->vendor);
	ADD(alias, "d", id->device != (__u16)SDIO_ANY_ID, id->device);

=======
/* Looks like: ssb:vNidNrevN. */
static int do_ssb_entry(const char *filename,
			struct ssb_device_id *id, char *alias)
{
	id->vendor = TO_NATIVE(id->vendor);
	id->coreid = TO_NATIVE(id->coreid);
	id->revision = TO_NATIVE(id->revision);

	strcpy(alias, "ssb:");
	ADD(alias, "v", id->vendor != SSB_ANY_VENDOR, id->vendor);
	ADD(alias, "id", id->coreid != SSB_ANY_ID, id->coreid);
	ADD(alias, "rev", id->revision != SSB_ANY_REV, id->revision);
>>>>>>> 26691830
	return 1;
}

/* Ignore any prefix, eg. v850 prepends _ */
static inline int sym_is(const char *symbol, const char *name)
{
	const char *match;

	match = strstr(symbol, name);
	if (!match)
		return 0;
	return match[strlen(symbol)] == '\0';
}

static void do_table(void *symval, unsigned long size,
		     unsigned long id_size,
		     const char *device_id,
		     void *function,
		     struct module *mod)
{
	unsigned int i;
	char alias[500];
	int (*do_entry)(const char *, void *entry, char *alias) = function;

	device_id_size_check(mod->name, device_id, size, id_size);
	/* Leave last one: it's the terminator. */
	size -= id_size;

	for (i = 0; i < size; i += id_size) {
		if (do_entry(mod->name, symval+i, alias)) {
			/* Always end in a wildcard, for future extension */
			if (alias[strlen(alias)-1] != '*')
				strcat(alias, "*");
			buf_printf(&mod->dev_table_buf,
				   "MODULE_ALIAS(\"%s\");\n", alias);
		}
	}
}

/* Create MODULE_ALIAS() statements.
 * At this time, we cannot write the actual output C source yet,
 * so we write into the mod->dev_table_buf buffer. */
void handle_moddevtable(struct module *mod, struct elf_info *info,
			Elf_Sym *sym, const char *symname)
{
	void *symval;

	/* We're looking for a section relative symbol */
	if (!sym->st_shndx || sym->st_shndx >= info->hdr->e_shnum)
		return;

	symval = (void *)info->hdr
		+ info->sechdrs[sym->st_shndx].sh_offset
		+ sym->st_value;

	if (sym_is(symname, "__mod_pci_device_table"))
		do_table(symval, sym->st_size,
			 sizeof(struct pci_device_id), "pci",
			 do_pci_entry, mod);
	else if (sym_is(symname, "__mod_usb_device_table"))
		/* special case to handle bcdDevice ranges */
		do_usb_table(symval, sym->st_size, mod);
	else if (sym_is(symname, "__mod_ieee1394_device_table"))
		do_table(symval, sym->st_size,
			 sizeof(struct ieee1394_device_id), "ieee1394",
			 do_ieee1394_entry, mod);
	else if (sym_is(symname, "__mod_ccw_device_table"))
		do_table(symval, sym->st_size,
			 sizeof(struct ccw_device_id), "ccw",
			 do_ccw_entry, mod);
	else if (sym_is(symname, "__mod_ap_device_table"))
		do_table(symval, sym->st_size,
			 sizeof(struct ap_device_id), "ap",
			 do_ap_entry, mod);
	else if (sym_is(symname, "__mod_serio_device_table"))
		do_table(symval, sym->st_size,
			 sizeof(struct serio_device_id), "serio",
			 do_serio_entry, mod);
	else if (sym_is(symname, "__mod_acpi_device_table"))
		do_table(symval, sym->st_size,
			 sizeof(struct acpi_device_id), "acpi",
			 do_acpi_entry, mod);
	else if (sym_is(symname, "__mod_pnp_device_table"))
		do_table(symval, sym->st_size,
			 sizeof(struct pnp_device_id), "pnp",
			 do_pnp_entry, mod);
	else if (sym_is(symname, "__mod_pnp_card_device_table"))
		do_table(symval, sym->st_size,
			 sizeof(struct pnp_card_device_id), "pnp_card",
			 do_pnp_card_entry, mod);
	else if (sym_is(symname, "__mod_pcmcia_device_table"))
		do_table(symval, sym->st_size,
			 sizeof(struct pcmcia_device_id), "pcmcia",
			 do_pcmcia_entry, mod);
        else if (sym_is(symname, "__mod_of_device_table"))
		do_table(symval, sym->st_size,
			 sizeof(struct of_device_id), "of",
			 do_of_entry, mod);
        else if (sym_is(symname, "__mod_vio_device_table"))
		do_table(symval, sym->st_size,
			 sizeof(struct vio_device_id), "vio",
			 do_vio_entry, mod);
	else if (sym_is(symname, "__mod_i2c_device_table"))
		do_table(symval, sym->st_size,
			 sizeof(struct i2c_device_id), "i2c",
			 do_i2c_entry, mod);
	else if (sym_is(symname, "__mod_input_device_table"))
		do_table(symval, sym->st_size,
			 sizeof(struct input_device_id), "input",
			 do_input_entry, mod);
	else if (sym_is(symname, "__mod_eisa_device_table"))
		do_table(symval, sym->st_size,
			 sizeof(struct eisa_device_id), "eisa",
			 do_eisa_entry, mod);
	else if (sym_is(symname, "__mod_parisc_device_table"))
		do_table(symval, sym->st_size,
			 sizeof(struct parisc_device_id), "parisc",
			 do_parisc_entry, mod);
<<<<<<< HEAD
	else if (sym_is(symname, "__mod_sdio_device_table"))
		do_table(symval, sym->st_size,
			 sizeof(struct sdio_device_id), "sdio",
			 do_sdio_entry, mod);
=======
	else if (sym_is(symname, "__mod_ssb_device_table"))
		do_table(symval, sym->st_size,
			 sizeof(struct ssb_device_id), "ssb",
			 do_ssb_entry, mod);
>>>>>>> 26691830
}

/* Now add out buffered information to the generated C source */
void add_moddevtable(struct buffer *buf, struct module *mod)
{
	buf_printf(buf, "\n");
	buf_write(buf, mod->dev_table_buf.p, mod->dev_table_buf.pos);
	free(mod->dev_table_buf.p);
}<|MERGE_RESOLUTION|>--- conflicted
+++ resolved
@@ -484,7 +484,6 @@
 	return 1;
 }
 
-<<<<<<< HEAD
 /* Looks like: sdio:cNvNdN. */
 static int do_sdio_entry(const char *filename,
 			struct sdio_device_id *id, char *alias)
@@ -497,8 +496,9 @@
 	ADD(alias, "c", id->class != (__u8)SDIO_ANY_ID, id->class);
 	ADD(alias, "v", id->vendor != (__u16)SDIO_ANY_ID, id->vendor);
 	ADD(alias, "d", id->device != (__u16)SDIO_ANY_ID, id->device);
-
-=======
+	return 1;
+}
+
 /* Looks like: ssb:vNidNrevN. */
 static int do_ssb_entry(const char *filename,
 			struct ssb_device_id *id, char *alias)
@@ -511,7 +511,6 @@
 	ADD(alias, "v", id->vendor != SSB_ANY_VENDOR, id->vendor);
 	ADD(alias, "id", id->coreid != SSB_ANY_ID, id->coreid);
 	ADD(alias, "rev", id->revision != SSB_ANY_REV, id->revision);
->>>>>>> 26691830
 	return 1;
 }
 
@@ -630,17 +629,14 @@
 		do_table(symval, sym->st_size,
 			 sizeof(struct parisc_device_id), "parisc",
 			 do_parisc_entry, mod);
-<<<<<<< HEAD
 	else if (sym_is(symname, "__mod_sdio_device_table"))
 		do_table(symval, sym->st_size,
 			 sizeof(struct sdio_device_id), "sdio",
 			 do_sdio_entry, mod);
-=======
 	else if (sym_is(symname, "__mod_ssb_device_table"))
 		do_table(symval, sym->st_size,
 			 sizeof(struct ssb_device_id), "ssb",
 			 do_ssb_entry, mod);
->>>>>>> 26691830
 }
 
 /* Now add out buffered information to the generated C source */
