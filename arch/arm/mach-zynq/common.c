--- conflicted
+++ resolved
@@ -26,11 +26,8 @@
 #include <linux/of_irq.h>
 #include <linux/of_platform.h>
 #include <linux/of.h>
-<<<<<<< HEAD
 #include <linux/memblock.h>
-=======
 #include <linux/irqchip.h>
->>>>>>> c1be5a5b
 
 #include <asm/mach/arch.h>
 #include <asm/mach/map.h>
@@ -44,11 +41,6 @@
 
 void __iomem *scu_base;
 
-static const struct of_device_id zynq_dt_irq_match[] __initconst = {
-	{ .compatible = "arm,cortex-a9-gic", .data = gic_of_init },
-	{ }
-};
-
 static struct map_desc zynq_cortex_a9_scu_map __initdata = {
 	.length	= SZ_256,
 	.type	= MT_DEVICE,
@@ -72,19 +64,11 @@
 	return 0;
 }
 
-<<<<<<< HEAD
 static void __init xilinx_zynq_timer_init(void)
 {
 	xslcr_init();
 	xttcps_timer_init_old();
 }
-
-/*
- * Instantiate and initialize the system timer structure
- */
-static struct sys_timer xttcps_sys_timer = {
-	.init		= xilinx_zynq_timer_init,
-};
 
 /**
  * xilinx_map_io() - Create memory mappings needed for early I/O.
@@ -110,11 +94,6 @@
 	if (!__pa(PAGE_OFFSET))
 		memblock_reserve(0, 0x4000);
 }
-=======
-#define SCU_PERIPH_PHYS		0xF8F00000
-#define SCU_PERIPH_SIZE		SZ_8K
-#define SCU_PERIPH_VIRT		(VMALLOC_END - SCU_PERIPH_SIZE)
->>>>>>> c1be5a5b
 
 #ifdef CONFIG_CPU_FREQ
 #define CPUFREQ_MIN_FREQ_HZ	200000000
@@ -182,15 +161,7 @@
 early_initcall(xilinx_l2c_init);
 #endif
 
-/**
- * xilinx_irq_init() - Interrupt controller initialization for the GIC.
- */
-static void __init xilinx_irq_init(void)
-{
-	of_irq_init(zynq_dt_irq_match);
-}
-
-<<<<<<< HEAD
+
 #ifdef CONFIG_XILINX_L1_PREFETCH
 static void __init xilinx_data_prefetch_enable(void *info)
 {
@@ -202,13 +173,9 @@
 		      "orr   r1, r1, #6\n"
 		      "mcr   p15, 0, r1, c1, c0, 1\n"
 		      : : : "r1");
-=======
-	xttcps_timer_init();
->>>>>>> c1be5a5b
-}
-#endif
-
-<<<<<<< HEAD
+}
+#endif
+
 static void __init xilinx_init_late(void)
 {
 	zynq_pm_late_init();
@@ -218,8 +185,6 @@
 #endif
 }
 
-=======
->>>>>>> c1be5a5b
 /**
  * xilinx_init_machine() - System specific initialization, intended to be
  *			   called from board specific initialization.
@@ -247,12 +212,8 @@
 	.map_io		= xilinx_map_io,
 	.init_irq	= irqchip_init,
 	.init_machine	= xilinx_init_machine,
-<<<<<<< HEAD
 	.init_late	= xilinx_init_late,
-	.timer		= &xttcps_sys_timer,
-=======
 	.init_time	= xilinx_zynq_timer_init,
->>>>>>> c1be5a5b
 	.dt_compat	= xilinx_dt_match,
 	.reserve	= xilinx_memory_init,
 	.restart	= xilinx_system_reset,
