--- conflicted
+++ resolved
@@ -1420,11 +1420,8 @@
 	ssize_t count, written = 0;
 	int err, want, got;
 	bool direct_lock = false;
-<<<<<<< HEAD
-=======
 	u32 map_flags;
 	u64 pool_flags;
->>>>>>> 7111951b
 	loff_t pos;
 	loff_t limit = max(i_size_read(inode), fsc->max_file_size);
 
