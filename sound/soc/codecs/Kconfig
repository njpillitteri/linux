# Helper to resolve issues with configs that have SPI enabled but I2C
# modular, meaning we can't build the codec driver in with I2C support.
# We use an ordered list of conditional defaults to pick the appropriate
# setting - SPI can't be modular so that case doesn't need to be covered.
config SND_SOC_I2C_AND_SPI
	tristate
	default m if I2C=m
	default y if I2C=y
	default y if SPI_MASTER=y

config SND_SOC_ALL_CODECS
	tristate "Build all ASoC CODEC drivers"
	depends on COMPILE_TEST
	select SND_SOC_88PM860X if MFD_88PM860X
	select SND_SOC_L3
	select SND_SOC_AB8500_CODEC if ABX500_CORE
	select SND_SOC_AC97_CODEC if SND_SOC_AC97_BUS
	select SND_SOC_AD1836 if SPI_MASTER
	select SND_SOC_AD193X if SND_SOC_I2C_AND_SPI
	select SND_SOC_AD1980 if SND_SOC_AC97_BUS
	select SND_SOC_AD73311
	select SND_SOC_ADAU1373 if I2C
<<<<<<< HEAD
	select SND_SOC_ADAU1761 if SND_SOC_I2C_AND_SPI
	select SND_SOC_ADAU1781 if SND_SOC_I2C_AND_SPI
	select SND_SOC_ADAV80X
=======
	select SND_SOC_ADAV80X if SND_SOC_I2C_AND_SPI
	select SND_SOC_ADAU1701 if I2C
>>>>>>> 9e37fe7a
	select SND_SOC_ADS117X
	select SND_SOC_AK4104 if SPI_MASTER
	select SND_SOC_AK4535 if I2C
	select SND_SOC_AK4641 if I2C
	select SND_SOC_AK4642 if I2C
	select SND_SOC_AK4671 if I2C
	select SND_SOC_AK5386
	select SND_SOC_ALC5623 if I2C
	select SND_SOC_ALC5632 if I2C
	select SND_SOC_CQ0093VC if MFD_DAVINCI_VOICECODEC
	select SND_SOC_CS42L51 if I2C
	select SND_SOC_CS42L52 if I2C
	select SND_SOC_CS42L73 if I2C
	select SND_SOC_CS4270 if I2C
	select SND_SOC_CS4271 if SND_SOC_I2C_AND_SPI
	select SND_SOC_CX20442 if TTY
	select SND_SOC_DA7210 if I2C
	select SND_SOC_DA7213 if I2C
	select SND_SOC_DA732X if I2C
	select SND_SOC_DA9055 if I2C
	select SND_SOC_BT_SCO
	select SND_SOC_ISABELLE if I2C
	select SND_SOC_JZ4740_CODEC
	select SND_SOC_LM4857 if I2C
	select SND_SOC_LM49453 if I2C
	select SND_SOC_MAX98088 if I2C
	select SND_SOC_MAX98090 if I2C
	select SND_SOC_MAX98095 if I2C
	select SND_SOC_MAX9850 if I2C
	select SND_SOC_MAX9768 if I2C
	select SND_SOC_MAX9877 if I2C
	select SND_SOC_MC13783 if MFD_MC13XXX
	select SND_SOC_ML26124 if I2C
	select SND_SOC_HDMI_CODEC
	select SND_SOC_PCM1681 if I2C
	select SND_SOC_PCM1792A if SPI_MASTER
	select SND_SOC_PCM3008
	select SND_SOC_RT5631 if I2C
	select SND_SOC_RT5640 if I2C
	select SND_SOC_SGTL5000 if I2C
	select SND_SOC_SI476X if MFD_SI476X_CORE
	select SND_SOC_SN95031 if INTEL_SCU_IPC
	select SND_SOC_SPDIF
	select SND_SOC_SSM2518 if I2C
	select SND_SOC_SSM2602 if SND_SOC_I2C_AND_SPI
	select SND_SOC_STA32X if I2C
	select SND_SOC_STA529 if I2C
	select SND_SOC_STAC9766 if SND_SOC_AC97_BUS
	select SND_SOC_TAS5086 if I2C
	select SND_SOC_TLV320AIC23 if I2C
	select SND_SOC_TLV320AIC26 if SPI_MASTER
	select SND_SOC_TLV320AIC32X4 if I2C
	select SND_SOC_TLV320AIC3X if I2C
	select SND_SOC_TPA6130A2 if I2C
	select SND_SOC_TLV320DAC33 if I2C
	select SND_SOC_TWL4030 if TWL4030_CORE
	select SND_SOC_TWL6040 if TWL6040_CORE
	select SND_SOC_UDA134X
	select SND_SOC_UDA1380 if I2C
	select SND_SOC_WL1273 if MFD_WL1273_CORE
	select SND_SOC_WM0010 if SPI_MASTER
	select SND_SOC_WM1250_EV1 if I2C
	select SND_SOC_WM2000 if I2C
	select SND_SOC_WM2200 if I2C
	select SND_SOC_WM5100 if I2C
	select SND_SOC_WM5102 if MFD_WM5102
	select SND_SOC_WM5110 if MFD_WM5110
	select SND_SOC_WM8350 if MFD_WM8350
	select SND_SOC_WM8400 if MFD_WM8400
	select SND_SOC_WM8510 if SND_SOC_I2C_AND_SPI
	select SND_SOC_WM8523 if I2C
	select SND_SOC_WM8580 if I2C
	select SND_SOC_WM8711 if SND_SOC_I2C_AND_SPI
	select SND_SOC_WM8727
	select SND_SOC_WM8728 if SND_SOC_I2C_AND_SPI
	select SND_SOC_WM8731 if SND_SOC_I2C_AND_SPI
	select SND_SOC_WM8737 if SND_SOC_I2C_AND_SPI
	select SND_SOC_WM8741 if SND_SOC_I2C_AND_SPI
	select SND_SOC_WM8750 if SND_SOC_I2C_AND_SPI
	select SND_SOC_WM8753 if SND_SOC_I2C_AND_SPI
	select SND_SOC_WM8770 if SPI_MASTER
	select SND_SOC_WM8776 if SND_SOC_I2C_AND_SPI
	select SND_SOC_WM8782
	select SND_SOC_WM8804 if SND_SOC_I2C_AND_SPI
	select SND_SOC_WM8900 if I2C
	select SND_SOC_WM8903 if I2C
	select SND_SOC_WM8904 if I2C
	select SND_SOC_WM8940 if I2C
	select SND_SOC_WM8955 if I2C
	select SND_SOC_WM8960 if I2C
	select SND_SOC_WM8961 if I2C
	select SND_SOC_WM8962 if I2C
	select SND_SOC_WM8971 if I2C
	select SND_SOC_WM8974 if I2C
	select SND_SOC_WM8978 if I2C
	select SND_SOC_WM8983 if SND_SOC_I2C_AND_SPI
	select SND_SOC_WM8985 if SND_SOC_I2C_AND_SPI
	select SND_SOC_WM8988 if SND_SOC_I2C_AND_SPI
	select SND_SOC_WM8990 if I2C
	select SND_SOC_WM8991 if I2C
	select SND_SOC_WM8993 if I2C
	select SND_SOC_WM8994 if MFD_WM8994
	select SND_SOC_WM8995 if SND_SOC_I2C_AND_SPI
	select SND_SOC_WM8996 if I2C
	select SND_SOC_WM8997 if MFD_WM8997
	select SND_SOC_WM9081 if I2C
	select SND_SOC_WM9090 if I2C
	select SND_SOC_WM9705 if SND_SOC_AC97_BUS
	select SND_SOC_WM9712 if SND_SOC_AC97_BUS
	select SND_SOC_WM9713 if SND_SOC_AC97_BUS
        help
          Normally ASoC codec drivers are only built if a machine driver which
          uses them is also built since they are only usable with a machine
          driver.  Selecting this option will allow these drivers to be built
          without an explicit machine driver for test and development purposes.

	  Support for the bus types used to access the codecs to be built must
	  be selected separately.

          If unsure select "N".

config SND_SOC_88PM860X
	tristate

config SND_SOC_ARIZONA
	tristate
	default y if SND_SOC_WM5102=y
	default y if SND_SOC_WM5110=y
	default y if SND_SOC_WM8997=y
	default m if SND_SOC_WM5102=m
	default m if SND_SOC_WM5110=m
	default m if SND_SOC_WM8997=m

config SND_SOC_WM_HUBS
	tristate
	default y if SND_SOC_WM8993=y || SND_SOC_WM8994=y
	default m if SND_SOC_WM8993=m || SND_SOC_WM8994=m

config SND_SOC_WM_ADSP
	tristate
	default y if SND_SOC_WM5102=y
	default y if SND_SOC_WM2200=y
	default m if SND_SOC_WM5102=m
	default m if SND_SOC_WM2200=m

config SND_SOC_AB8500_CODEC
	tristate

config SND_SOC_AC97_CODEC
	tristate
	select SND_AC97_CODEC

config SND_SOC_AD1836
	tristate

config SND_SOC_AD193X
	tristate

config SND_SOC_AD1980
	tristate

config SND_SOC_AD73311
	tristate

config SND_SOC_ADAU1701
	select SND_SOC_SIGMADSP
	tristate

config SND_SOC_ADAU1373
	tristate

config SND_SOC_ADAU17X1
	select SND_SOC_SIGMADSP
	tristate

config SND_SOC_ADAU1761
	select SND_SOC_ADAU17X1
	tristate

config SND_SOC_ADAU1781
	select SND_SOC_ADAU17X1
	tristate

config SND_SOC_ADAV80X
	tristate

config SND_SOC_ADS117X
	tristate

config SND_SOC_AK4104
	tristate

config SND_SOC_AK4535
	tristate

config SND_SOC_AK4554
	tristate

config SND_SOC_AK4641
	tristate

config SND_SOC_AK4642
	tristate

config SND_SOC_AK4671
	tristate

config SND_SOC_AK5386
	tristate

config SND_SOC_ALC5623
       tristate
config SND_SOC_ALC5632
	tristate

config SND_SOC_CQ0093VC
	tristate

config SND_SOC_CS42L51
	tristate

config SND_SOC_CS42L52
	tristate

config SND_SOC_CS42L73
	tristate

# Cirrus Logic CS4270 Codec
config SND_SOC_CS4270
	tristate

# Cirrus Logic CS4270 Codec VD = 3.3V Errata
# Select if you are affected by the errata where the part will not function
# if MCLK divide-by-1.5 is selected and VD is set to 3.3V.  The driver will
# not select any sample rates that require MCLK to be divided by 1.5.
config SND_SOC_CS4270_VD33_ERRATA
	bool
	depends on SND_SOC_CS4270

config SND_SOC_CS4271
	tristate

config SND_SOC_CX20442
	tristate
	depends on TTY

config SND_SOC_JZ4740_CODEC
	select REGMAP_MMIO
	tristate

config SND_SOC_L3
       tristate

config SND_SOC_DA7210
        tristate

config SND_SOC_DA7213
        tristate

config SND_SOC_DA732X
        tristate

config SND_SOC_DA9055
	tristate

config SND_SOC_BT_SCO
	tristate

config SND_SOC_DMIC
	tristate

config SND_SOC_ISABELLE
        tristate

config SND_SOC_LM49453
	tristate

config SND_SOC_MAX98088
       tristate

config SND_SOC_MAX98090
       tristate

config SND_SOC_MAX98095
       tristate

config SND_SOC_MAX9850
	tristate

config SND_SOC_HDMI_CODEC
       tristate

config SND_SOC_PCM1681
       tristate

config SND_SOC_PCM1792A
       tristate

config SND_SOC_PCM3008
       tristate

config SND_SOC_RT5631
	tristate

config SND_SOC_RT5640
	tristate

#Freescale sgtl5000 codec
config SND_SOC_SGTL5000
	tristate

config SND_SOC_SI476X
	tristate

config SND_SOC_SIGMADSP
	tristate
	select CRC32

config SND_SOC_SN95031
	tristate

config SND_SOC_SPDIF
	tristate

config SND_SOC_SSM2518
	tristate

config SND_SOC_SSM2602
	tristate

config SND_SOC_STA32X
	tristate

config SND_SOC_STA529
	tristate

config SND_SOC_STAC9766
	tristate

config SND_SOC_TAS5086
	tristate

config SND_SOC_TLV320AIC23
	tristate

config SND_SOC_TLV320AIC26
	tristate
	depends on SPI

config SND_SOC_TLV320AIC32X4
	tristate

config SND_SOC_TLV320AIC3X
	tristate

config SND_SOC_TLV320DAC33
	tristate

config SND_SOC_TWL4030
	select MFD_TWL4030_AUDIO
	tristate

config SND_SOC_TWL6040
	tristate

config SND_SOC_UDA134X
       tristate

config SND_SOC_UDA1380
        tristate

config SND_SOC_WL1273
	tristate

config SND_SOC_WM0010
	tristate

config SND_SOC_WM1250_EV1
	tristate

config SND_SOC_WM2000
	tristate

config SND_SOC_WM2200
	tristate

config SND_SOC_WM5100
	tristate

config SND_SOC_WM5102
	tristate

config SND_SOC_WM5110
	tristate

config SND_SOC_WM8350
	tristate

config SND_SOC_WM8400
	tristate

config SND_SOC_WM8510
	tristate

config SND_SOC_WM8523
	tristate

config SND_SOC_WM8580
	tristate

config SND_SOC_WM8711
	tristate

config SND_SOC_WM8727
	tristate

config SND_SOC_WM8728
	tristate

config SND_SOC_WM8731
	tristate

config SND_SOC_WM8737
	tristate

config SND_SOC_WM8741
	tristate

config SND_SOC_WM8750
	tristate

config SND_SOC_WM8753
	tristate

config SND_SOC_WM8770
	tristate

config SND_SOC_WM8776
	tristate

config SND_SOC_WM8782
	tristate

config SND_SOC_WM8804
	tristate

config SND_SOC_WM8900
	tristate

config SND_SOC_WM8903
	tristate

config SND_SOC_WM8904
	tristate

config SND_SOC_WM8940
        tristate

config SND_SOC_WM8955
	tristate

config SND_SOC_WM8960
	tristate

config SND_SOC_WM8961
	tristate

config SND_SOC_WM8962
	tristate

config SND_SOC_WM8971
	tristate

config SND_SOC_WM8974
	tristate

config SND_SOC_WM8978
	tristate

config SND_SOC_WM8983
	tristate

config SND_SOC_WM8985
	tristate

config SND_SOC_WM8988
	tristate

config SND_SOC_WM8990
	tristate

config SND_SOC_WM8991
	tristate

config SND_SOC_WM8993
	tristate

config SND_SOC_WM8994
	tristate

config SND_SOC_WM8995
	tristate

config SND_SOC_WM8996
	tristate

config SND_SOC_WM8997
	tristate

config SND_SOC_WM9081
	tristate

config SND_SOC_WM9090
	tristate

config SND_SOC_WM9705
	tristate

config SND_SOC_WM9712
	tristate

config SND_SOC_WM9713
	tristate

# Amp
config SND_SOC_LM4857
	tristate

config SND_SOC_MAX9768
	tristate

config SND_SOC_MAX9877
	tristate

config SND_SOC_MC13783
	tristate

config SND_SOC_ML26124
	tristate

config SND_SOC_TPA6130A2
	tristate<|MERGE_RESOLUTION|>--- conflicted
+++ resolved
@@ -20,14 +20,10 @@
 	select SND_SOC_AD1980 if SND_SOC_AC97_BUS
 	select SND_SOC_AD73311
 	select SND_SOC_ADAU1373 if I2C
-<<<<<<< HEAD
 	select SND_SOC_ADAU1761 if SND_SOC_I2C_AND_SPI
 	select SND_SOC_ADAU1781 if SND_SOC_I2C_AND_SPI
-	select SND_SOC_ADAV80X
-=======
 	select SND_SOC_ADAV80X if SND_SOC_I2C_AND_SPI
 	select SND_SOC_ADAU1701 if I2C
->>>>>>> 9e37fe7a
 	select SND_SOC_ADS117X
 	select SND_SOC_AK4104 if SPI_MASTER
 	select SND_SOC_AK4535 if I2C
